--- conflicted
+++ resolved
@@ -102,33 +102,19 @@
 	$(DIAGHEADERS) $(BFHEADERS) $(EFHEADERS) $(WALLHEADERS) \
 	$(MCCCHEADERS) $(STEPHEADERS) $(SIMHEADERS) $(HDF5IOHEADERS) \
 	$(PLSHEADERS) $(N0HEADERS) $(LINTHEADERS) $(SPLINEHEADERS) \
-<<<<<<< HEAD
-	neutral.h plasma.h particle.h endcond.h B_field.h E_field.h \
-	wall.h simulate.h diag.h diag_orb.h offload.h \
-	random.h print.h symmetry.h suzuki.h nbi.h
-=======
 	neutral.h plasma.h particle.h endcond.h B_field.h gctransform.h \
 	E_field.h wall.h simulate.h diag.h offload.h \
-	random.h print.h hdf5_interface.h
->>>>>>> dd77996a
+	random.h print.h hdf5_interface.h suzuki.h nbi.h
 
 OBJS= math.o list.o octree.o error.c \
 	$(DIAGOBJS)  $(BFOBJS) $(EFOBJS) $(WALLOBJS) \
 	$(MCCCOBJS) $(STEPOBJS) $(SIMOBJS) $(HDF5IOOBJS) \
 	$(PLSOBJS) $(N0OBJS) $(LINTOBJS) $(SPLINEOBJS) \
-<<<<<<< HEAD
-	neutral.o plasma.o particle.o endcond.o B_field.o E_field.o \
-	wall.o simulate.o diag.o diag_orb.o offload.o \
-	random.o print.c symmetry.o suzuki.o nbi.o
-
-BINS=test_math test_nbi \
-=======
 	neutral.o plasma.o particle.o endcond.o B_field.o gctransform.o \
 	E_field.o wall.o simulate.o diag.o offload.o \
-	random.o print.c hdf5_interface.o
+	random.o print.c hdf5_interface.o suzuki.o nbi.o
 
-BINS=test_math test_bsearch \
->>>>>>> dd77996a
+BINS=test_math test_nbi test_bsearch \
 	test_wall_2d test_plasma test_random \
 	test_wall_3d test_B test_offload test_E \
 	test_interp1Dcomp test_linint3D test_N0 \

/**
 * @file B_3DS.c
 * @brief 3D magnetic field with tricubic spline interpolation
 *
 * This module represents a magnetic field where data is given in \f$R\phi z\f$-
 * grid from which it is interpolated with tricubic splines.
 *
 * The magnetic field is evaluated from magnetic field strength \f$\mathbf{B}\f$
 * which may not be divergence free. However, \f$B_R\f$ and \f$B_z\f$ components
 * are also evaluated from poloidal magnetic flux \f$\psi(R,z)\f$ as
 *
 * \f{align*}{
 * B_R &= -\frac{1}{R}\frac{\partial\psi}{\partial z}\\
 * B_z &= \frac{1}{R}\frac{\partial\psi}{\partial R}
 * \f}
 *
 * The total field is then a sum of components interpolated directly from
 * \f$\mathbf{B}\f$ and components calculated via interpolated \f$\psi\f$.
 * Note that \f$\psi\f$ is assumed to be axisymmetric and is interpolated with
 * bicubic splines. \f$\psi\f$ and \f$\mathbf{B}\f$ are given in separate grids.
 *
 * This module does no extrapolation so if queried value is outside the
 * \f$Rz\f$-grid an error is thrown. For \f$\phi\f$-grid, periodic boundary
 * conditions are used but it is user's responsibility to provide input
 * whose \f$\phi\f$-grid makes sense (in that it actually represents a periodic
 * field), i.e., \f$\phi_\mathrm{max}-\phi_\mathrm{min} = 2\pi/(N+1)\f$.
 * However, do note that in this module \f$\phi_\mathrm{max}\f$ is not the
 * "last" grid point but the second last, e.g. if \f$\phi_\mathrm{min}=0\f$
 * and \f$n_\phi = 360\f$, then \f$\phi_\mathrm{max}=359\f$ if periodicity is
 * \f$N=0\f$.
 *
 * @see B_field.c
 */
#include <stdlib.h>
#include <stdio.h>
#include <math.h>
#include "../math.h"
#include "../ascot5.h"
#include "../error.h"
#include "../print.h"
#include "B_3DS.h"
<<<<<<< HEAD
#include "../spline/interp3D.h"
#include "../spline/interp2Dcomp.h"
#include "../spline/interp3Dcomp.h"
#include "../spline/interp3Dexpl.h"
=======
#include "../spline/interp.h"
>>>>>>> 80445110

/**
 * @brief Initialize magnetic field offload data
 *
 * This function takes pre-initialized offload data struct and offload array as
 * inputs. The data is used to fill rest of the offload struct and to construct
 * bicubic splines whose coefficients are stored in re-allocated offload array.
 *
 * The offload data struct must have the following fields initialized:
 * - B_3DS_offload_data.psigrid_n_r
 * - B_3DS_offload_data.psigrid_n_z
 * - B_3DS_offload_data.psigrid_r_min
 * - B_3DS_offload_data.psigrid_r_max
 * - B_3DS_offload_data.psigrid_z_min
 * - B_3DS_offload_data.psigrid_z_max
 *
 * - B_3DS_offload_data.Bgrid_n_r
 * - B_3DS_offload_data.Bgrid_n_z
 * - B_3DS_offload_data.Bgrid_r_min
 * - B_3DS_offload_data.Bgrid_r_max
 * - B_3DS_offload_data.Bgrid_z_min
 * - B_3DS_offload_data.Bgrid_z_max
 * - B_3DS_offload_data.n_phi
 * - B_3DS_offload_data.phi_min
 * - B_3DS_offload_data.phi_max
 *
 * - B_3DS_offload_data.psi0
 * - B_3DS_offload_data.psi1
 * - B_3DS_offload_data.axis_r
 * - B_3DS_offload_data.axis_z
 *
 * B_3DS_offload_data.offload_array_length is set here.
 *
 * The offload array must contain the following data:
 * - offload_array[                     z*Bn_r*Bn_z + j*Bn_r + i]
 *   = B_R(R_i, phi_z, z_j)   [T]
 * - offload_array[  Bn_r*Bn_z*Bn_phi + z*Bn_r*Bn_z + j*Bn_r + i]
 *   = B_phi(R_i, phi_z, z_j)   [T]
 * - offload_array[2*Bn_r*Bn_z*Bn_phi + z*Bn_r*Bn_z + j*Bn_r + i]
 *   = B_z(R_i, phi_z, z_j)   [T]
 * - offload_array[3*Bn_r*Bn_z*Bn_phi + j*n_r + i]
 *   = psi(R_i, z_j)   [V*s*m^-1]
 *
 * Sanity checks are printed if data was initialized succesfully.
 *
 * @param offload_data pointer to offload data struct
 * @param offload_array pointer to offload array which is reallocated here
 *
 * @return zero if initialization succeeded
 */
int B_3DS_init_offload(B_3DS_offload_data* offload_data, real** offload_array) {

    /* Spline initialization. */
    int err = 0;
    int psi_size = offload_data->psigrid_n_r * offload_data->psigrid_n_z;
<<<<<<< HEAD
    int B_size = offload_data->Bgrid_n_r * offload_data->Bgrid_n_z
        * offload_data->n_phi;

    real* psi = malloc(4*psi_size*sizeof(real));
    interp3D_data B_r;
    interp3D_data B_phi;
    interp3D_data B_z;

#if INTERP_SPL_EXPL
    err += interp2Dexpl_init(
        &psi, *offload_array + 3*B_size,
        offload_data->psigrid_n_r, offload_data->psigrid_n_z,
        offload_data->psigrid_r_min, offload_data->psigrid_r_max,
        offload_data->psigrid_r_grid,
        offload_data->psigrid_z_min, offload_data->psigrid_z_max,
        offload_data->psigrid_z_grid);

    err += interp3Dexpl_init(
        &B_r, *offload_array + 0*B_size,
        offload_data->Bgrid_n_r, offload_data->n_phi, offload_data->Bgrid_n_z,
        offload_data->Bgrid_r_min, offload_data->Bgrid_r_max,
        offload_data->Bgrid_r_grid,
        offload_data->phi_min, offload_data->phi_max, offload_data->phi_grid,
        offload_data->Bgrid_z_min, offload_data->Bgrid_z_max,
        offload_data->Bgrid_z_grid);

    err += interp3Dexpl_init(
        &B_phi, *offload_array + 1*B_size,
        offload_data->Bgrid_n_r, offload_data->n_phi, offload_data->Bgrid_n_z,
        offload_data->Bgrid_r_min, offload_data->Bgrid_r_max,
        offload_data->Bgrid_r_grid,
        offload_data->phi_min, offload_data->phi_max, offload_data->phi_grid,
        offload_data->Bgrid_z_min, offload_data->Bgrid_z_max,
        offload_data->Bgrid_z_grid);

    err += interp3Dexpl_init(
        &B_z, *offload_array + 2*B_size,
        offload_data->Bgrid_n_r, offload_data->n_phi, offload_data->Bgrid_n_z,
        offload_data->Bgrid_r_min, offload_data->Bgrid_r_max,
        offload_data->Bgrid_r_grid,
        offload_data->phi_min, offload_data->phi_max, offload_data->phi_grid,
        offload_data->Bgrid_z_min, offload_data->Bgrid_z_max,
        offload_data->Bgrid_z_grid);

    /* The data is now presented with splines, each data point has
     * 64 spline coefficients in 3D and 16 in 2D */
    psi_size *= 16;
    B_size *= 64;

#else
=======
    int B_size   = offload_data->Bgrid_n_r   * offload_data->Bgrid_n_z
                   * offload_data->Bgrid_n_phi;

    /* Allocate enough space to store three 3D arrays and one 2D array */
    real* coeff_array = (real*) malloc( (3*NSIZE_COMP3D*B_size
                                         + NSIZE_COMP2D*psi_size)*sizeof(real));
    real* B_r   = &(coeff_array[0*B_size*NSIZE_COMP3D]);
    real* B_phi = &(coeff_array[1*B_size*NSIZE_COMP3D]);
    real* B_z   = &(coeff_array[2*B_size*NSIZE_COMP3D]);
    real* psi   = &(coeff_array[3*B_size*NSIZE_COMP3D]);

>>>>>>> 80445110
    err += interp2Dcomp_init_coeff(
        psi, *offload_array + 3*B_size,
        offload_data->psigrid_n_r, offload_data->psigrid_n_z,
        NATURALBC, NATURALBC,
        offload_data->psigrid_r_min, offload_data->psigrid_r_max,
        offload_data->psigrid_z_min, offload_data->psigrid_z_max);

<<<<<<< HEAD
    err += interp3Dcomp_init(
        &B_r, *offload_array + 0*B_size,
        offload_data->Bgrid_n_r, offload_data->n_phi, offload_data->Bgrid_n_z,
        offload_data->Bgrid_r_min, offload_data->Bgrid_r_max,
        offload_data->Bgrid_r_grid,
        offload_data->phi_min, offload_data->phi_max, offload_data->phi_grid,
        offload_data->Bgrid_z_min, offload_data->Bgrid_z_max,
        offload_data->Bgrid_z_grid);

    err += interp3Dcomp_init(
        &B_phi, *offload_array + 1*B_size,
        offload_data->Bgrid_n_r, offload_data->n_phi, offload_data->Bgrid_n_z,
        offload_data->Bgrid_r_min, offload_data->Bgrid_r_max,
        offload_data->Bgrid_r_grid,
        offload_data->phi_min, offload_data->phi_max, offload_data->phi_grid,
        offload_data->Bgrid_z_min, offload_data->Bgrid_z_max,
        offload_data->Bgrid_z_grid);

    err += interp3Dcomp_init(
        &B_z, *offload_array + 2*B_size,
        offload_data->Bgrid_n_r, offload_data->n_phi, offload_data->Bgrid_n_z,
        offload_data->Bgrid_r_min, offload_data->Bgrid_r_max,
        offload_data->Bgrid_r_grid,
        offload_data->phi_min, offload_data->phi_max, offload_data->phi_grid,
        offload_data->Bgrid_z_min, offload_data->Bgrid_z_max,
        offload_data->Bgrid_z_grid);

    /* The data is now presented with splines, each data point has
     * 16 spline coefficients in 3D and 4 in 2D */
    psi_size *= 4;
    B_size *= 8;
#endif
=======
    err += interp3Dcomp_init_coeff(
        B_r, *offload_array + 0*B_size,
        offload_data->Bgrid_n_r, offload_data->Bgrid_n_phi,
        offload_data->Bgrid_n_z,
        NATURALBC, PERIODICBC, NATURALBC,
        offload_data->Bgrid_r_min,   offload_data->Bgrid_r_max,
        offload_data->Bgrid_phi_min, offload_data->Bgrid_phi_max,
        offload_data->Bgrid_z_min,   offload_data->Bgrid_z_max);

    err += interp3Dcomp_init_coeff(
        B_phi, *offload_array + 1*B_size,
        offload_data->Bgrid_n_r, offload_data->Bgrid_n_phi,
        offload_data->Bgrid_n_z,
        NATURALBC, PERIODICBC, NATURALBC,
        offload_data->Bgrid_r_min,   offload_data->Bgrid_r_max,
        offload_data->Bgrid_phi_min, offload_data->Bgrid_phi_max,
        offload_data->Bgrid_z_min,   offload_data->Bgrid_z_max);

    err += interp3Dcomp_init_coeff(
        B_z, *offload_array + 2*B_size,
        offload_data->Bgrid_n_r, offload_data->Bgrid_n_phi,
        offload_data->Bgrid_n_z,
        NATURALBC, PERIODICBC, NATURALBC,
        offload_data->Bgrid_r_min,   offload_data->Bgrid_r_max,
        offload_data->Bgrid_phi_min, offload_data->Bgrid_phi_max,
        offload_data->Bgrid_z_min,   offload_data->Bgrid_z_max);

>>>>>>> 80445110
    if(err) {
        print_err("Error: Failed to initialize splines.\n");
        return err;
    }

    /* Re-allocate the offload array and store spline coefficients there */
    free(*offload_array);
<<<<<<< HEAD

    offload_data->offload_array_length = psi_size + B_size*3;
    *offload_array =
        (real*) malloc( offload_data->offload_array_length * sizeof(real) );

    for(int i = 0; i < B_size; i++) {
        (*offload_array)[0*B_size + i] = B_r.c[i];
        (*offload_array)[1*B_size + i] = B_phi.c[i];
        (*offload_array)[2*B_size + i] = B_z.c[i];
    }
    for(int i = 0; i < psi_size; i++) {
        (*offload_array)[3*B_size + i] = psi[i];
    }

    free(psi);
    interp3D_free(&B_r);
    interp3D_free(&B_phi);
    interp3D_free(&B_z);
=======
    *offload_array = coeff_array;
    offload_data->offload_array_length = NSIZE_COMP2D*psi_size
                                       + NSIZE_COMP3D*B_size*3;
>>>>>>> 80445110

    /* Evaluate psi and magnetic field on axis for checks */
    B_3DS_data Bdata;
    B_3DS_init(&Bdata, offload_data, *offload_array);
    real psival[1], Bval[3];
    err = B_3DS_eval_psi(psival, offload_data->axis_r, 0, offload_data->axis_z,
                         &Bdata);
    err = B_3DS_eval_B(Bval, offload_data->axis_r, 0, offload_data->axis_z,
                       &Bdata);
    if(err) {
        print_err("Error: Initialization failed.\n");
        return err;
    }

    /* Print some sanity check on data */
    printf("\n3D magnetic field (B_3DS)\n");
    print_out(VERBOSE_IO, "Psi-grid: nR = %4.d Rmin = %3.3f m Rmax = %3.3f m\n",
              offload_data->psigrid_n_r,
              offload_data->psigrid_r_min, offload_data->psigrid_r_max);
    print_out(VERBOSE_IO, "      nz = %4.d zmin = %3.3f m zmax = %3.3f m\n",
              offload_data->psigrid_n_z,
              offload_data->psigrid_z_min, offload_data->psigrid_z_max);
    print_out(VERBOSE_IO, "B-grid: nR = %4.d Rmin = %3.3f m Rmax = %3.3f m\n",
              offload_data->Bgrid_n_r,
              offload_data->Bgrid_r_min, offload_data->Bgrid_r_max);
    print_out(VERBOSE_IO, "      nz = %4.d zmin = %3.3f m zmax = %3.3f m\n",
              offload_data->Bgrid_n_z,
              offload_data->Bgrid_z_min, offload_data->Bgrid_z_max);
    print_out(VERBOSE_IO, "nphi = %4.d phimin = %3.3f deg phimax = %3.3f deg\n",
              offload_data->Bgrid_n_phi,
              math_rad2deg(offload_data->Bgrid_phi_min),
              math_rad2deg(offload_data->Bgrid_phi_max));
    print_out(VERBOSE_IO, "Psi at magnetic axis (%1.3f m, %1.3f m)\n",
              offload_data->axis_r, offload_data->axis_z);
    print_out(VERBOSE_IO, "%3.3f (evaluated)\n%3.3f (given)\n",
              psival[0], offload_data->psi0);
    print_out(VERBOSE_IO, "Magnetic field on axis:\n"
              "B_R = %3.3f B_phi = %3.3f B_z = %3.3f\n",
              Bval[0], Bval[1], Bval[2]);

    return err;
}

/**
 * @brief Free offload array
 *
 * @param offload_data pointer to offload data struct
 * @param offload_array pointer to pointer to offload array
 */
void B_3DS_free_offload(B_3DS_offload_data* offload_data,
                        real** offload_array) {
    free(*offload_array);
    *offload_array = NULL;
}

/**
 * @brief Initialize magnetic field data struct on target
 *
 * @param Bdata pointer to data struct on target
 * @param offload_data pointer to offload data struct
 * @param offload_array offload array
 */
void B_3DS_init(B_3DS_data* Bdata, B_3DS_offload_data* offload_data,
                real* offload_array) {

    int B_size = NSIZE_COMP3D * offload_data->Bgrid_n_r
                 * offload_data->Bgrid_n_z * offload_data->Bgrid_n_phi;

    /* Initialize target data struct */
    Bdata->psi0 = offload_data->psi0;
    Bdata->psi1 = offload_data->psi1;
    Bdata->axis_r = offload_data->axis_r;
    Bdata->axis_z = offload_data->axis_z;

<<<<<<< HEAD
    /* Copy parameters and assign pointers to offload array to initialize the
       spline structs */
    Bdata->B_r.n_r        = offload_data->Bgrid_n_r;
    Bdata->B_r.r_min      = offload_data->Bgrid_r_min;
    Bdata->B_r.r_max      = offload_data->Bgrid_r_max;
    Bdata->B_r.r_grid     = offload_data->Bgrid_r_grid;
    Bdata->B_r.n_z        = offload_data->Bgrid_n_z;
    Bdata->B_r.z_min      = offload_data->Bgrid_z_min;
    Bdata->B_r.z_max      = offload_data->Bgrid_z_max;
    Bdata->B_r.z_grid     = offload_data->Bgrid_z_grid;
    Bdata->B_r.n_phi      = offload_data->n_phi;
    Bdata->B_r.phi_min    = offload_data->phi_min;
    Bdata->B_r.phi_max    = offload_data->phi_max;
    Bdata->B_r.phi_grid   = offload_data->phi_grid;
    Bdata->B_r.c          = &(offload_array[0*B_size]);

    Bdata->B_phi.n_r      = offload_data->Bgrid_n_r;
    Bdata->B_phi.r_min    = offload_data->Bgrid_r_min;
    Bdata->B_phi.r_max    = offload_data->Bgrid_r_max;
    Bdata->B_phi.r_grid   = offload_data->Bgrid_r_grid;
    Bdata->B_phi.n_z      = offload_data->Bgrid_n_z;
    Bdata->B_phi.z_min    = offload_data->Bgrid_z_min;
    Bdata->B_phi.z_max    = offload_data->Bgrid_z_max;
    Bdata->B_phi.z_grid   = offload_data->Bgrid_z_grid;
    Bdata->B_phi.n_phi    = offload_data->n_phi;
    Bdata->B_phi.phi_min  = offload_data->phi_min;
    Bdata->B_phi.phi_max  = offload_data->phi_max;
    Bdata->B_phi.phi_grid = offload_data->phi_grid;
    Bdata->B_phi.c        = &(offload_array[1*B_size]);

    Bdata->B_z.n_r        = offload_data->Bgrid_n_r;
    Bdata->B_z.r_min      = offload_data->Bgrid_r_min;
    Bdata->B_z.r_max      = offload_data->Bgrid_r_max;
    Bdata->B_z.r_grid     = offload_data->Bgrid_r_grid;
    Bdata->B_z.n_z        = offload_data->Bgrid_n_z;
    Bdata->B_z.z_min      = offload_data->Bgrid_z_min;
    Bdata->B_z.z_max      = offload_data->Bgrid_z_max;
    Bdata->B_z.z_grid     = offload_data->Bgrid_z_grid;
    Bdata->B_z.n_phi      = offload_data->n_phi;
    Bdata->B_z.phi_min    = offload_data->phi_min;
    Bdata->B_z.phi_max    = offload_data->phi_max;
    Bdata->B_z.phi_grid   = offload_data->phi_grid;
    Bdata->B_z.c          = &(offload_array[2*B_size]);
=======
    /* Initialize spline structs from the coefficients */
    interp3Dcomp_init_spline(&Bdata->B_r, &(offload_array[0*B_size]),
                             offload_data->Bgrid_n_r,
                             offload_data->Bgrid_n_phi,
                             offload_data->Bgrid_n_z,
                             NATURALBC, PERIODICBC, NATURALBC,
                             offload_data->Bgrid_r_min,
                             offload_data->Bgrid_r_max,
                             offload_data->Bgrid_phi_min,
                             offload_data->Bgrid_phi_max,
                             offload_data->Bgrid_z_min,
                             offload_data->Bgrid_z_max);

    interp3Dcomp_init_spline(&Bdata->B_phi, &(offload_array[1*B_size]),
                             offload_data->Bgrid_n_r,
                             offload_data->Bgrid_n_phi,
                             offload_data->Bgrid_n_z,
                             NATURALBC, PERIODICBC, NATURALBC,
                             offload_data->Bgrid_r_min,
                             offload_data->Bgrid_r_max,
                             offload_data->Bgrid_phi_min,
                             offload_data->Bgrid_phi_max,
                             offload_data->Bgrid_z_min,
                             offload_data->Bgrid_z_max);

    interp3Dcomp_init_spline(&Bdata->B_z, &(offload_array[2*B_size]),
                             offload_data->Bgrid_n_r,
                             offload_data->Bgrid_n_phi,
                             offload_data->Bgrid_n_z,
                             NATURALBC, PERIODICBC, NATURALBC,
                             offload_data->Bgrid_r_min,
                             offload_data->Bgrid_r_max,
                             offload_data->Bgrid_phi_min,
                             offload_data->Bgrid_phi_max,
                             offload_data->Bgrid_z_min,
                             offload_data->Bgrid_z_max);
>>>>>>> 80445110

    interp2Dcomp_init_spline(&Bdata->psi, &(offload_array[3*B_size]),
                             offload_data->psigrid_n_r,
                             offload_data->psigrid_n_z,
                             NATURALBC, NATURALBC,
                             offload_data->psigrid_r_min,
                             offload_data->psigrid_r_max,
                             offload_data->psigrid_z_min,
                             offload_data->psigrid_z_max);
}

/**
 * @brief Evaluate poloidal flux psi
 *
 * @param psi pointer where psi [V*s*m^-1] value will be stored
 * @param r R coordinate [m]
 * @param phi phi coordinate [rad]
 * @param z z coordinate [m]
 * @param Bdata pointer to magnetic field data struct
 *
 * @return Non-zero a5err value if evaluation failed, zero otherwise
 */
a5err B_3DS_eval_psi(real psi[1], real r, real phi, real z,
                   B_3DS_data* Bdata) {
    a5err err = 0;
    int interperr = 0; /* If error happened during interpolation */
<<<<<<< HEAD
#if INTERP_SPL_EXPL
    interperr += interp2Dexpl_eval_B(&psi[0], &Bdata->psi, r, z);
#else
    interperr += interp2Dcomp_eval_f(&psi[0], &Bdata->psi, r, z);
#endif
=======
    interperr += interp2Dcomp_eval_f(&psi[0], &Bdata->psi, r, z);
>>>>>>> 80445110

    if(interperr) {
        err = error_raise( ERR_INPUT_EVALUATION, __LINE__, EF_B_3DS );
    }

    return err;
}

/**
 * @brief Evaluate poloidal flux psi and its derivatives
 *
 * @param psi pointer where psi [V*s*m^-1] and its derivatives will be stored
 * @param r R coordinate [m]
 * @param phi phi coordinate [rad]
 * @param z z coordinate [m]
 * @param Bdata pointer to magnetic field data struct
 *
 * @return Non-zero a5err value if evaluation failed, zero otherwise
 */
a5err B_3DS_eval_psi_dpsi(real psi_dpsi[4], real r, real phi, real z,
                   B_3DS_data* Bdata) {
    a5err err = 0;
    int interperr = 0;
    real psi_dpsi_temp[6];
<<<<<<< HEAD
#if INTERP_SPL_EXPL
    interperr += interp2Dexpl_eval_dB(psi_dpsi_temp, &Bdata->psi, r, z);
#else
    interperr += interp2Dcomp_eval_df(psi_dpsi_temp, &Bdata->psi, r, z);
#endif
=======

    interperr += interp2Dcomp_eval_df(psi_dpsi_temp, &Bdata->psi, r, z);

>>>>>>> 80445110
    psi_dpsi[0] = psi_dpsi_temp[0];
    psi_dpsi[1] = psi_dpsi_temp[1];
    psi_dpsi[2] = 0;
    psi_dpsi[3] = psi_dpsi_temp[2];

    if(interperr) {
        err = error_raise( ERR_INPUT_EVALUATION, __LINE__, EF_B_3DS );
    }

    return err;
}

/**
 * @brief Evaluate normalized poloidal flux rho
 *
 * @param rho pointer where rho value will be stored
 * @param r R coordinate [m]
 * @param phi phi coordinate [rad]
 * @param z z coordinate [m]
 * @param Bdata pointer to magnetic field data struct
 *
 * @return Non-zero a5err value if evaluation failed, zero otherwise
 */
a5err B_3DS_eval_rho(real rho[1], real psi, B_3DS_data* Bdata) {
    a5err err = 0;

    /* Check that the values seem valid */
    real delta = (Bdata->psi1 - Bdata->psi0);
    if( (psi - Bdata->psi0) / delta < 0 ) {
         err = error_raise( ERR_INPUT_UNPHYSICAL, __LINE__, EF_B_3DS );
    }

    if(!err) {
        rho[0] = sqrt( (psi - Bdata->psi0) / delta );
    }
    return err;
}

/**
 * @brief Evaluate normalized poloidal flux rho and its derivatives
 *
 * @param rho pointer where rho and its derivatives will be stored
 * @param r R coordinate [m]
 * @param phi phi coordinate [rad]
 * @param z z coordinate [m]
 * @param Bdata pointer to magnetic field data struct
 *
 * @return Non-zero a5err value if evaluation failed, zero otherwise
 */
a5err B_3DS_eval_rho_drho(real rho_drho[4], real r, real phi, real z,
                          B_3DS_data* Bdata) {
    int interperr = 0; /* If error happened during interpolation */
    real psi_dpsi[6];

<<<<<<< HEAD
#if INTERP_SPL_EXPL
    interperr += interp2Dexpl_eval_dB(psi_dpsi, &Bdata->psi, r, z);
#else
    interperr += interp2Dcomp_eval_df(psi_dpsi, &Bdata->psi, r, z);
#endif
=======
    interperr += interp2Dcomp_eval_df(psi_dpsi, &Bdata->psi, r, z);
>>>>>>> 80445110

    if(interperr) {
        return error_raise( ERR_INPUT_EVALUATION, __LINE__, EF_B_3DS );
    }

    /* Check that the values seem valid */
    real delta = Bdata->psi1 - Bdata->psi0;
    if( (psi_dpsi[0] - Bdata->psi0) / delta < 0 ) {
         return error_raise( ERR_INPUT_UNPHYSICAL, __LINE__, EF_B_3DS );
    }

    /* Normalize psi to get rho */
    rho_drho[0] = sqrt(fabs((psi_dpsi[0] - Bdata->psi0) / delta));

    rho_drho[1] = psi_dpsi[1] / (2*delta*rho_drho[0]);
    rho_drho[2] = 0;
    rho_drho[3] = psi_dpsi[2] / (2*delta*rho_drho[0]);

    return 0;
}

/**
 * @brief Evaluate magnetic field
 *
 * @param B pointer to array where magnetic field values are stored
 * @param r R coordinate [m]
 * @param phi phi coordinate [deg]
 * @param z z coordinate [m]
 * @param Bdata pointer to magnetic field data struct
 *
 * @return Non-zero a5err value if evaluation failed, zero otherwise
 */
a5err B_3DS_eval_B(real B[3], real r, real phi, real z, B_3DS_data* Bdata) {
    a5err err = 0;
    int interperr = 0;

    interperr += interp3Dcomp_eval_f(&B[0], &Bdata->B_r, r, phi, z);
    interperr += interp3Dcomp_eval_f(&B[1], &Bdata->B_phi, r, phi, z);
    interperr += interp3Dcomp_eval_f(&B[2], &Bdata->B_z, r, phi, z);

    /* Test for B field interpolation error */
    if(interperr) {
        err = error_raise( ERR_INPUT_EVALUATION, __LINE__, EF_B_3DS );
    }

    if(!err) {
        real psi_dpsi[6];
<<<<<<< HEAD
#if INTERP_SPL_EXPL
        interperr += interp2Dexpl_eval_dB(psi_dpsi, &Bdata->psi, r, z);
#else
        interperr += interp2Dcomp_eval_df(psi_dpsi, &Bdata->psi, r, z);
#endif
=======
        interperr += interp2Dcomp_eval_df(psi_dpsi, &Bdata->psi, r, z);

>>>>>>> 80445110
        B[0] = B[0] - psi_dpsi[2]/r;
        B[2] = B[2] + psi_dpsi[1]/r;

        /* Test for psi interpolation error */
        if(interperr) {
            err = error_raise( ERR_INPUT_EVALUATION, __LINE__, EF_B_3DS );
        }
    }

    /* Check that magnetic field seems valid */
    int check = 0;
    check += ((B[0]*B[0] + B[1]*B[1] + B[2]*B[2]) == 0);
    if(!err && check) {
        err = error_raise( ERR_INPUT_UNPHYSICAL, __LINE__, EF_B_3DS );
    }

    return err;
}

/**
 * @brief Evaluate magnetic field and its derivatives
 *
 * @param B_dB pointer to array where the field and its derivatives are stored
 * @param r R coordinate [m]
 * @param phi phi coordinate [deg]
 * @param z z coordinate [m]
 * @param Bdata pointer to magnetic field data struct
 *
 * @return Non-zero a5err value if evaluation failed, zero otherwise
 */
a5err B_3DS_eval_B_dB(real B_dB[], real r, real phi, real z,
                      B_3DS_data* Bdata) {
    a5err err = 0;
    int interperr = 0; /* If error happened during interpolation */
    real B_dB_temp[10];

    interperr += interp3Dcomp_eval_df(B_dB_temp, &Bdata->B_r, r, phi, z);
    B_dB[0] = B_dB_temp[0];
    B_dB[1] = B_dB_temp[1];
    B_dB[2] = B_dB_temp[2];
    B_dB[3] = B_dB_temp[3];

    interperr += interp3Dcomp_eval_df(B_dB_temp, &Bdata->B_phi, r, phi, z);
    B_dB[4] = B_dB_temp[0];
    B_dB[5] = B_dB_temp[1];
    B_dB[6] = B_dB_temp[2];
    B_dB[7] = B_dB_temp[3];

    interperr += interp3Dcomp_eval_df(B_dB_temp, &Bdata->B_z, r, phi, z);
    B_dB[8] = B_dB_temp[0];
    B_dB[9] = B_dB_temp[1];
    B_dB[10] = B_dB_temp[2];
    B_dB[11] = B_dB_temp[3];

    /* Test for B field interpolation error */
    if(interperr) {
        err = error_raise( ERR_INPUT_EVALUATION, __LINE__, EF_B_3DS );
    }

    if(!err) {
        real psi_dpsi[6];
<<<<<<< HEAD
#if INTERP_SPL_EXPL
        interperr += interp2Dexpl_eval_dB(psi_dpsi, &Bdata->psi, r, z);
#else
        interperr += interp2Dcomp_eval_df(psi_dpsi, &Bdata->psi, r, z);
#endif
=======
        interperr += interp2Dcomp_eval_df(psi_dpsi, &Bdata->psi, r, z);
>>>>>>> 80445110

        B_dB[0] = B_dB[0] - psi_dpsi[2]/r;
        B_dB[1] = B_dB[1] + psi_dpsi[2]/(r*r)-psi_dpsi[5]/r;
        B_dB[3] = B_dB[3] - psi_dpsi[4]/r;
        B_dB[8] = B_dB[8] + psi_dpsi[1]/r;
        B_dB[9] = B_dB[9] - psi_dpsi[1]/(r*r) + psi_dpsi[3]/r;
        B_dB[11] = B_dB[11] + psi_dpsi[5]/r;

        /* Test for psi interpolation error */
        if(interperr) {
            err = error_raise( ERR_INPUT_EVALUATION, __LINE__, EF_B_3DS );
        }
    }

    /* Check that magnetic field seems valid */
    int check = 0;
    check += ((B_dB[0]*B_dB[0] + B_dB[4]*B_dB[4] + B_dB[8]*B_dB[8]) == 0);
    if(!err && check) {
        err = error_raise( ERR_INPUT_UNPHYSICAL, __LINE__, EF_B_3DS );
    }

    return err;
}

/**
 * @brief Return magnetic axis R-coordinate
 *
 * @param Bdata pointer to magnetic field data struct
 *
 * @return Magnetic axis R-coordinate [m]
 */
real B_3DS_get_axis_r(B_3DS_data* Bdata) {
    return Bdata->axis_r;
}

/**
 * @brief Return magnetic axis z-coordinate
 *
 * @param Bdata pointer to magnetic field data struct
 *
 * @return Magnetic axis z-coordinate [m]
 */
real B_3DS_get_axis_z(B_3DS_data* Bdata) {
    return Bdata->axis_z;
}<|MERGE_RESOLUTION|>--- conflicted
+++ resolved
@@ -39,14 +39,7 @@
 #include "../error.h"
 #include "../print.h"
 #include "B_3DS.h"
-<<<<<<< HEAD
-#include "../spline/interp3D.h"
-#include "../spline/interp2Dcomp.h"
-#include "../spline/interp3Dcomp.h"
-#include "../spline/interp3Dexpl.h"
-=======
 #include "../spline/interp.h"
->>>>>>> 80445110
 
 /**
  * @brief Initialize magnetic field offload data
@@ -102,58 +95,6 @@
     /* Spline initialization. */
     int err = 0;
     int psi_size = offload_data->psigrid_n_r * offload_data->psigrid_n_z;
-<<<<<<< HEAD
-    int B_size = offload_data->Bgrid_n_r * offload_data->Bgrid_n_z
-        * offload_data->n_phi;
-
-    real* psi = malloc(4*psi_size*sizeof(real));
-    interp3D_data B_r;
-    interp3D_data B_phi;
-    interp3D_data B_z;
-
-#if INTERP_SPL_EXPL
-    err += interp2Dexpl_init(
-        &psi, *offload_array + 3*B_size,
-        offload_data->psigrid_n_r, offload_data->psigrid_n_z,
-        offload_data->psigrid_r_min, offload_data->psigrid_r_max,
-        offload_data->psigrid_r_grid,
-        offload_data->psigrid_z_min, offload_data->psigrid_z_max,
-        offload_data->psigrid_z_grid);
-
-    err += interp3Dexpl_init(
-        &B_r, *offload_array + 0*B_size,
-        offload_data->Bgrid_n_r, offload_data->n_phi, offload_data->Bgrid_n_z,
-        offload_data->Bgrid_r_min, offload_data->Bgrid_r_max,
-        offload_data->Bgrid_r_grid,
-        offload_data->phi_min, offload_data->phi_max, offload_data->phi_grid,
-        offload_data->Bgrid_z_min, offload_data->Bgrid_z_max,
-        offload_data->Bgrid_z_grid);
-
-    err += interp3Dexpl_init(
-        &B_phi, *offload_array + 1*B_size,
-        offload_data->Bgrid_n_r, offload_data->n_phi, offload_data->Bgrid_n_z,
-        offload_data->Bgrid_r_min, offload_data->Bgrid_r_max,
-        offload_data->Bgrid_r_grid,
-        offload_data->phi_min, offload_data->phi_max, offload_data->phi_grid,
-        offload_data->Bgrid_z_min, offload_data->Bgrid_z_max,
-        offload_data->Bgrid_z_grid);
-
-    err += interp3Dexpl_init(
-        &B_z, *offload_array + 2*B_size,
-        offload_data->Bgrid_n_r, offload_data->n_phi, offload_data->Bgrid_n_z,
-        offload_data->Bgrid_r_min, offload_data->Bgrid_r_max,
-        offload_data->Bgrid_r_grid,
-        offload_data->phi_min, offload_data->phi_max, offload_data->phi_grid,
-        offload_data->Bgrid_z_min, offload_data->Bgrid_z_max,
-        offload_data->Bgrid_z_grid);
-
-    /* The data is now presented with splines, each data point has
-     * 64 spline coefficients in 3D and 16 in 2D */
-    psi_size *= 16;
-    B_size *= 64;
-
-#else
-=======
     int B_size   = offload_data->Bgrid_n_r   * offload_data->Bgrid_n_z
                    * offload_data->Bgrid_n_phi;
 
@@ -165,7 +106,6 @@
     real* B_z   = &(coeff_array[2*B_size*NSIZE_COMP3D]);
     real* psi   = &(coeff_array[3*B_size*NSIZE_COMP3D]);
 
->>>>>>> 80445110
     err += interp2Dcomp_init_coeff(
         psi, *offload_array + 3*B_size,
         offload_data->psigrid_n_r, offload_data->psigrid_n_z,
@@ -173,40 +113,6 @@
         offload_data->psigrid_r_min, offload_data->psigrid_r_max,
         offload_data->psigrid_z_min, offload_data->psigrid_z_max);
 
-<<<<<<< HEAD
-    err += interp3Dcomp_init(
-        &B_r, *offload_array + 0*B_size,
-        offload_data->Bgrid_n_r, offload_data->n_phi, offload_data->Bgrid_n_z,
-        offload_data->Bgrid_r_min, offload_data->Bgrid_r_max,
-        offload_data->Bgrid_r_grid,
-        offload_data->phi_min, offload_data->phi_max, offload_data->phi_grid,
-        offload_data->Bgrid_z_min, offload_data->Bgrid_z_max,
-        offload_data->Bgrid_z_grid);
-
-    err += interp3Dcomp_init(
-        &B_phi, *offload_array + 1*B_size,
-        offload_data->Bgrid_n_r, offload_data->n_phi, offload_data->Bgrid_n_z,
-        offload_data->Bgrid_r_min, offload_data->Bgrid_r_max,
-        offload_data->Bgrid_r_grid,
-        offload_data->phi_min, offload_data->phi_max, offload_data->phi_grid,
-        offload_data->Bgrid_z_min, offload_data->Bgrid_z_max,
-        offload_data->Bgrid_z_grid);
-
-    err += interp3Dcomp_init(
-        &B_z, *offload_array + 2*B_size,
-        offload_data->Bgrid_n_r, offload_data->n_phi, offload_data->Bgrid_n_z,
-        offload_data->Bgrid_r_min, offload_data->Bgrid_r_max,
-        offload_data->Bgrid_r_grid,
-        offload_data->phi_min, offload_data->phi_max, offload_data->phi_grid,
-        offload_data->Bgrid_z_min, offload_data->Bgrid_z_max,
-        offload_data->Bgrid_z_grid);
-
-    /* The data is now presented with splines, each data point has
-     * 16 spline coefficients in 3D and 4 in 2D */
-    psi_size *= 4;
-    B_size *= 8;
-#endif
-=======
     err += interp3Dcomp_init_coeff(
         B_r, *offload_array + 0*B_size,
         offload_data->Bgrid_n_r, offload_data->Bgrid_n_phi,
@@ -234,7 +140,6 @@
         offload_data->Bgrid_phi_min, offload_data->Bgrid_phi_max,
         offload_data->Bgrid_z_min,   offload_data->Bgrid_z_max);
 
->>>>>>> 80445110
     if(err) {
         print_err("Error: Failed to initialize splines.\n");
         return err;
@@ -242,30 +147,9 @@
 
     /* Re-allocate the offload array and store spline coefficients there */
     free(*offload_array);
-<<<<<<< HEAD
-
-    offload_data->offload_array_length = psi_size + B_size*3;
-    *offload_array =
-        (real*) malloc( offload_data->offload_array_length * sizeof(real) );
-
-    for(int i = 0; i < B_size; i++) {
-        (*offload_array)[0*B_size + i] = B_r.c[i];
-        (*offload_array)[1*B_size + i] = B_phi.c[i];
-        (*offload_array)[2*B_size + i] = B_z.c[i];
-    }
-    for(int i = 0; i < psi_size; i++) {
-        (*offload_array)[3*B_size + i] = psi[i];
-    }
-
-    free(psi);
-    interp3D_free(&B_r);
-    interp3D_free(&B_phi);
-    interp3D_free(&B_z);
-=======
     *offload_array = coeff_array;
     offload_data->offload_array_length = NSIZE_COMP2D*psi_size
                                        + NSIZE_COMP3D*B_size*3;
->>>>>>> 80445110
 
     /* Evaluate psi and magnetic field on axis for checks */
     B_3DS_data Bdata;
@@ -340,51 +224,6 @@
     Bdata->axis_r = offload_data->axis_r;
     Bdata->axis_z = offload_data->axis_z;
 
-<<<<<<< HEAD
-    /* Copy parameters and assign pointers to offload array to initialize the
-       spline structs */
-    Bdata->B_r.n_r        = offload_data->Bgrid_n_r;
-    Bdata->B_r.r_min      = offload_data->Bgrid_r_min;
-    Bdata->B_r.r_max      = offload_data->Bgrid_r_max;
-    Bdata->B_r.r_grid     = offload_data->Bgrid_r_grid;
-    Bdata->B_r.n_z        = offload_data->Bgrid_n_z;
-    Bdata->B_r.z_min      = offload_data->Bgrid_z_min;
-    Bdata->B_r.z_max      = offload_data->Bgrid_z_max;
-    Bdata->B_r.z_grid     = offload_data->Bgrid_z_grid;
-    Bdata->B_r.n_phi      = offload_data->n_phi;
-    Bdata->B_r.phi_min    = offload_data->phi_min;
-    Bdata->B_r.phi_max    = offload_data->phi_max;
-    Bdata->B_r.phi_grid   = offload_data->phi_grid;
-    Bdata->B_r.c          = &(offload_array[0*B_size]);
-
-    Bdata->B_phi.n_r      = offload_data->Bgrid_n_r;
-    Bdata->B_phi.r_min    = offload_data->Bgrid_r_min;
-    Bdata->B_phi.r_max    = offload_data->Bgrid_r_max;
-    Bdata->B_phi.r_grid   = offload_data->Bgrid_r_grid;
-    Bdata->B_phi.n_z      = offload_data->Bgrid_n_z;
-    Bdata->B_phi.z_min    = offload_data->Bgrid_z_min;
-    Bdata->B_phi.z_max    = offload_data->Bgrid_z_max;
-    Bdata->B_phi.z_grid   = offload_data->Bgrid_z_grid;
-    Bdata->B_phi.n_phi    = offload_data->n_phi;
-    Bdata->B_phi.phi_min  = offload_data->phi_min;
-    Bdata->B_phi.phi_max  = offload_data->phi_max;
-    Bdata->B_phi.phi_grid = offload_data->phi_grid;
-    Bdata->B_phi.c        = &(offload_array[1*B_size]);
-
-    Bdata->B_z.n_r        = offload_data->Bgrid_n_r;
-    Bdata->B_z.r_min      = offload_data->Bgrid_r_min;
-    Bdata->B_z.r_max      = offload_data->Bgrid_r_max;
-    Bdata->B_z.r_grid     = offload_data->Bgrid_r_grid;
-    Bdata->B_z.n_z        = offload_data->Bgrid_n_z;
-    Bdata->B_z.z_min      = offload_data->Bgrid_z_min;
-    Bdata->B_z.z_max      = offload_data->Bgrid_z_max;
-    Bdata->B_z.z_grid     = offload_data->Bgrid_z_grid;
-    Bdata->B_z.n_phi      = offload_data->n_phi;
-    Bdata->B_z.phi_min    = offload_data->phi_min;
-    Bdata->B_z.phi_max    = offload_data->phi_max;
-    Bdata->B_z.phi_grid   = offload_data->phi_grid;
-    Bdata->B_z.c          = &(offload_array[2*B_size]);
-=======
     /* Initialize spline structs from the coefficients */
     interp3Dcomp_init_spline(&Bdata->B_r, &(offload_array[0*B_size]),
                              offload_data->Bgrid_n_r,
@@ -421,7 +260,6 @@
                              offload_data->Bgrid_phi_max,
                              offload_data->Bgrid_z_min,
                              offload_data->Bgrid_z_max);
->>>>>>> 80445110
 
     interp2Dcomp_init_spline(&Bdata->psi, &(offload_array[3*B_size]),
                              offload_data->psigrid_n_r,
@@ -448,15 +286,7 @@
                    B_3DS_data* Bdata) {
     a5err err = 0;
     int interperr = 0; /* If error happened during interpolation */
-<<<<<<< HEAD
-#if INTERP_SPL_EXPL
-    interperr += interp2Dexpl_eval_B(&psi[0], &Bdata->psi, r, z);
-#else
     interperr += interp2Dcomp_eval_f(&psi[0], &Bdata->psi, r, z);
-#endif
-=======
-    interperr += interp2Dcomp_eval_f(&psi[0], &Bdata->psi, r, z);
->>>>>>> 80445110
 
     if(interperr) {
         err = error_raise( ERR_INPUT_EVALUATION, __LINE__, EF_B_3DS );
@@ -481,17 +311,9 @@
     a5err err = 0;
     int interperr = 0;
     real psi_dpsi_temp[6];
-<<<<<<< HEAD
-#if INTERP_SPL_EXPL
-    interperr += interp2Dexpl_eval_dB(psi_dpsi_temp, &Bdata->psi, r, z);
-#else
+
     interperr += interp2Dcomp_eval_df(psi_dpsi_temp, &Bdata->psi, r, z);
-#endif
-=======
-
-    interperr += interp2Dcomp_eval_df(psi_dpsi_temp, &Bdata->psi, r, z);
-
->>>>>>> 80445110
+
     psi_dpsi[0] = psi_dpsi_temp[0];
     psi_dpsi[1] = psi_dpsi_temp[1];
     psi_dpsi[2] = 0;
@@ -546,15 +368,7 @@
     int interperr = 0; /* If error happened during interpolation */
     real psi_dpsi[6];
 
-<<<<<<< HEAD
-#if INTERP_SPL_EXPL
-    interperr += interp2Dexpl_eval_dB(psi_dpsi, &Bdata->psi, r, z);
-#else
     interperr += interp2Dcomp_eval_df(psi_dpsi, &Bdata->psi, r, z);
-#endif
-=======
-    interperr += interp2Dcomp_eval_df(psi_dpsi, &Bdata->psi, r, z);
->>>>>>> 80445110
 
     if(interperr) {
         return error_raise( ERR_INPUT_EVALUATION, __LINE__, EF_B_3DS );
@@ -602,16 +416,8 @@
 
     if(!err) {
         real psi_dpsi[6];
-<<<<<<< HEAD
-#if INTERP_SPL_EXPL
-        interperr += interp2Dexpl_eval_dB(psi_dpsi, &Bdata->psi, r, z);
-#else
         interperr += interp2Dcomp_eval_df(psi_dpsi, &Bdata->psi, r, z);
-#endif
-=======
-        interperr += interp2Dcomp_eval_df(psi_dpsi, &Bdata->psi, r, z);
-
->>>>>>> 80445110
+
         B[0] = B[0] - psi_dpsi[2]/r;
         B[2] = B[2] + psi_dpsi[1]/r;
 
@@ -673,15 +479,7 @@
 
     if(!err) {
         real psi_dpsi[6];
-<<<<<<< HEAD
-#if INTERP_SPL_EXPL
-        interperr += interp2Dexpl_eval_dB(psi_dpsi, &Bdata->psi, r, z);
-#else
         interperr += interp2Dcomp_eval_df(psi_dpsi, &Bdata->psi, r, z);
-#endif
-=======
-        interperr += interp2Dcomp_eval_df(psi_dpsi, &Bdata->psi, r, z);
->>>>>>> 80445110
 
         B_dB[0] = B_dB[0] - psi_dpsi[2]/r;
         B_dB[1] = B_dB[1] + psi_dpsi[2]/(r*r)-psi_dpsi[5]/r;

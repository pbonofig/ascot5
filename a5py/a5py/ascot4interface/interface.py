"""
Converting ASCOT4 input files to ASCOT5 input HDF5.
"""
import os.path

import numpy as np

from . markers import *
from . magn_bkg import *
from . plasma import *
from . erad import *
from . wall_2d import *
from . wall_3d import *

import a5py.ascot5io.B_2D as B_2D
import a5py.ascot5io.B_3D as B_3D
import a5py.ascot5io.B_ST as B_ST
import a5py.ascot5io.plasma_1D as plasma_1D
import a5py.ascot5io.markers as markers
import a5py.ascot5io.E_TC as E_TC
import a5py.ascot5io.E_1D as E_1D
import a5py.ascot5io.wall_2D as wall_2D
import a5py.ascot5io.wall_3D as wall_3D

def run(a4folder, h5fn, overwrite=True):
    """
    Convert ASCOT4 input files to ASCOT5 input HDF5 file.

    Parameters
    ----------
    
    a4folder : str
        Path to folder where ASCOT4 input files are located. Input
        files should be named "input.magn_bkg", "input.magn_header",  
        "input.plasma_1d",   "input.wall_2d",   "input.wall_3d", 
        "input.particles" and "input.h5".

    h5fn : str
        Full path to output HDF5 file.
    overwrite : bool, optional
        Indicates whether any existing fields within HDF5 file
        will bee overwritten. Default is true.

    Notes
    -----

    Standard ASCOT4 input does not contain electric field so a dummy
    field is written instead (if radial electric field is not given).

    Avoid having multiple files for same input, e.g. 3D wall both in
    input.h5 and input.wall_3d as this is not supported. Having both
    input.wall_2d and input.wall_3d is okay as these are different 
    inputs.
    """

    if not os.path.isfile(h5fn):
        f = h5py.File(h5fn, 'a')
        f.close()

    f = h5py.File(h5fn, 'r')

    if a4folder[-1] != "/":
        a4folder += "/"

    # Markers.
    if overwrite or (not "markers" in f):
        fname = a4folder + "input.particles"
        if (os.path.isfile(fname)):
            data = read_particles(fname)
            f.close()
            if 'charge' not in data['fieldNames']:
                print("Converting Znum to charge.")
<<<<<<< HEAD
                data["fields"]['charge'] = str(data["fields"]['Znum'] * consts_e)
=======
                data["fields"]['charge'] = float(data["fields"]['Znum'])
>>>>>>> 2fd7b6c0
            if 'mass' not in data['fieldNames']:
                print("Converting Anum to mass.")
                data["fields"]['mass'] = np.array(list(map(guessMass, data["fields"]['Anum'], data["fields"]['Znum'], data["fields"]['charge'])))
            if 'id' not in data['fieldNames']:
                print("Generating unique ids.")
                data["fields"]['id'] = np.array(range(1,data["fields"]['charge'].size + 1))
            if (min(data["fields"]["id"]) <= 0):
                data["fields"]["id"][np.where(data["fields"]["id"] ==0)[0]] = max(data["fields"]["id"] ) + 1
                print("Converting id 0 to new unique id: " + str(int(max(data["fields"]["id"]))))
            if 'vphi' in data['fieldNames']:
                # We have particles
                data = data["fields"]
                print("Warning! Forcing time to zero for all markers.")
                markers.write_hdf5_particles(h5fn, data["id"].size, data["id"], data["mass"], data["charge"], 
                                             data["Rprt"], data["phiprt"], data["zprt"], data["vR"], 
                                             data["vphi"], data["vz"], data["weight"], data["weight"]*0)
            elif 'energy' in data['fieldNames']:
                # We have guiding centers (theta is random)
                data = data["fields"]
                print("Warning! Forcing time to zero and randomizing theta for all markers.")
                theta = 2*np.pi*np.random.rand(data["id"].size)
                markers.write_hdf5_guidingcenters(h5fn, data["id"].size, data["id"], data["mass"], data["charge"], data["R"], 
                                                  data["phi"], data["z"], data["energy"], data["pitch"], theta, 
                                                  data["weight"], data["weight"]*0 )
            f = h5py.File(h5fn, 'r')

    # Magnetic field.
    if overwrite or (not "bfield" in f):
        fnamebkg = a4folder + "input.magn_bkg"
        fnamehdr = a4folder + "input.magn_header"
        fnameh5  = a4folder + "input.h5"
        f.close()
        if (os.path.isfile(fnamebkg)) and (os.path.isfile(fnamehdr)):
            data = read_magn_bkg(fnamebkg, fnamehdr)
            
            if data["nPhi"] > 1:
                B_3D.write_hdf5(h5fn,
                                data['r'][0], data['r'][-1], data['r'].size,
                                data['z'][0], data['z'][-1], data['z'].size,
                                0, 2*np.pi, data['nPhi'],
                                data['axis_r'], data['axis_z'], data['psi']/(2*np.pi), data['psi0']/(2*np.pi), data['psi1']/(2*np.pi),
                                data['br'], data['bphi'], data['bz'])
            else:
                B_2D.write_hdf5(h5fn,
                                data['r'][0], data['r'][-1], data['r'].size,
                                data['z'][0], data['z'][-1], data['z'].size,
                                data['axis_r'], data['axis_z'], data['psi']/(2*np.pi), data['psi0']/(2*np.pi), data['psi1']/(2*np.pi),
                                data['br']*0, data['bphi'], data['bz']*0)

        elif os.path.isfile(fnameh5):
            data = read_magn_bkg_stellarator(fnameh5)
            B_ST.write_hdf5(h5fn, 
                            data['r'][0], data['r'][-1], data['r'].size,
                            data['z'][0], data['z'][-1], data['z'].size,
                            data['phi'][0], data['phi'][-1], data['phi'].size,
                            data['br'], data['bphi'], data['bz'], data['s'],
                            data['n_periods'],
                            data['axis_r'], data['axis_phi'], data['axis_z'])
        
        f = h5py.File(h5fn, 'r')

    # Plasma profiles.
    if overwrite or (not "plasma" in f):
        fname1d = a4folder + "input.plasma_1d"
        fname2d = a4folder + "input.plasma_2d"
        f.close()
        if (os.path.isfile(fname1d)):
            data = read_plasma(fname1d)
            dens_i = np.array([data['ni'+str(i)] for i in range(1,data['nion']+1)])
            plasma_1D.write_hdf5(h5fn, data['nrho'], data['nion'], data['znum'], data['anum'], 
                                 data['rho'], np.zeros(data['rho'].shape), np.zeros(data['rho'].shape), 
                                 data['ne'], data['te'], dens_i, data['ti1'])
        if (os.path.isfile(fname2d)):
            data = read_plasma(fname2d)
            dens_i = np.array([data['ni'+str(i)] for i in range(1,data['nion']+1)])
            print("2D plasma data not yet implemented for ASCOT4. Skipping 2D plasma input.")
            # plasma_2D.write_hdf5(h5fn, data['nrho'], data['nion'], data['znum'], data['anum'], 
            #                      data['rho'], np.zeros(data['rho'].shape), np.zeros(data['rho'].shape), 
            #                      data['ne'], data['te'], dens_i, data['ti1'])
        f = h5py.File(h5fn, 'r')

    # Electric field.
    if overwrite or (not "efield" in f):
        fname = a4folder + "input.erad"
        f.close()
        if (os.path.isfile(fname)):
            data = read_erad(fname)
            E_1D.write_hdf5(h5fn, int(data['n_rho']), 1.0, np.amin(data['rho']), 
                            np.amax(data['rho']), data['rho'], data['dV_drho'])
        else:
            E = np.array([0, 0, 0])
            E_TC.write_hdf5(h5fn, E)
        f = h5py.File(h5fn, 'r')

    # Wall.
    if overwrite or (not "wall" in f):
        fname = a4folder + "input.wall_2d"
        f.close()
        if (os.path.isfile(fname)):
            data = read_wall_2d(fname)
            wall_2D.write_hdf5(h5fn, data['r'].size, data['r'], data['z'])

        fname   = a4folder + "input.wall_3d"
        fnameh5 = a4folder + "input.h5"
        if (os.path.isfile(fname)):
            data = read_wall_3d(fname)

            wall_3D.write_hdf5(h5fn, data['id'].size, data['x1x2x3'], 
                               data['y1y2y3'], data['z1z2z3'], data['id'])

        elif (os.path.isfile(fnameh5)):
            data = read_wall_3d_hdf5(fnameh5)

            wall_3D.write_hdf5(h5fn, data['id'].size, data['x1x2x3'], 
                               data['y1y2y3'], data['z1z2z3'], data['id'])
        f = h5py.File(h5fn, 'r')
    f.close()
<|MERGE_RESOLUTION|>--- conflicted
+++ resolved
@@ -70,11 +70,7 @@
             f.close()
             if 'charge' not in data['fieldNames']:
                 print("Converting Znum to charge.")
-<<<<<<< HEAD
-                data["fields"]['charge'] = str(data["fields"]['Znum'] * consts_e)
-=======
                 data["fields"]['charge'] = float(data["fields"]['Znum'])
->>>>>>> 2fd7b6c0
             if 'mass' not in data['fieldNames']:
                 print("Converting Anum to mass.")
                 data["fields"]['mass'] = np.array(list(map(guessMass, data["fields"]['Anum'], data["fields"]['Znum'], data["fields"]['charge'])))

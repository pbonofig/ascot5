"""Simulation options input.
"""
import h5py
import numpy as np
import ast
import warnings

from .coreio.fileapi import add_group
from .coreio.treedata import DataGroup

class Opt(DataGroup):
    """Simulation options.

    Option parameters and default values are defined with properties and
    getters. These should not be accessed directly or altered in any way. Use
    :meth:`read` to obtain options from the HDF5 file.
    """

    def __init__(self, *args, **kwargs):
        """Initialize options attributes with default values.

        This class uses a hack that allows us to do two things simultaneously:

        1. Access and print the option parameters' meta data (name, description,
           and default value) when running the code.
        2. Show that meta data in documentation generated with Sphinx/autodoc.

        The hack is to implement all options attributes as properties even
        though they are not ever used other than to initialize default
        parameters. When adding new options, make sure both the attribute and
        the property is private (to discourage user calling them), and add
        "OPT" prefix for the attribute which allows us to parse options
        attributes from the rest.

        Note that the order in which attributes are declared is preserved.
        """
        super().__init__(*args, **kwargs)

        self._OPT_SIM_MODE                   = 2
        self._OPT_ENABLE_ADAPTIVE            = 1
        self._OPT_RECORD_MODE                = 0
        self._OPT_FIXEDSTEP_USE_USERDEFINED  = 0
        self._OPT_FIXEDSTEP_USERDEFINED      = 1.0e-8
        self._OPT_FIXEDSTEP_GYRODEFINED      = 20
        self._OPT_ADAPTIVE_TOL_ORBIT         = 1.0e-8
        self._OPT_ADAPTIVE_TOL_CCOL          = 1.0e-1
        self._OPT_ADAPTIVE_MAX_DRHO          = 0.1
        self._OPT_ADAPTIVE_MAX_DPHI          = 2.0
        self._OPT_ENDCOND_SIMTIMELIM         = 0
        self._OPT_ENDCOND_CPUTIMELIM         = 0
        self._OPT_ENDCOND_RHOLIM             = 0
        self._OPT_ENDCOND_ENERGYLIM          = 0
        self._OPT_ENDCOND_WALLHIT            = 0
        self._OPT_ENDCOND_MAXORBS            = 0
        self._OPT_ENDCOND_MAX_SIMTIME        = 1.0
        self._OPT_ENDCOND_MAX_MILEAGE        = 1.0
        self._OPT_ENDCOND_MAX_CPUTIME        = 3600.0
        self._OPT_ENDCOND_MAX_RHO            = 2.0
        self._OPT_ENDCOND_MIN_RHO            = 0.0
        self._OPT_ENDCOND_MIN_ENERGY         = 1.0e3
        self._OPT_ENDCOND_MIN_THERMAL        = 2.0
        self._OPT_ENDCOND_MAX_TOROIDALORBS   = 100
        self._OPT_ENDCOND_MAX_POLOIDALORBS   = 100
        self._OPT_ENABLE_ORBIT_FOLLOWING     = 0
        self._OPT_ENABLE_COULOMB_COLLISIONS  = 0
        self._OPT_ENABLE_MHD                 = 0
        self._OPT_DISABLE_FIRSTORDER_GCTRANS = 0
        self._OPT_DISABLE_ENERGY_CCOLL       = 0
        self._OPT_DISABLE_PITCH_CCOLL        = 0
        self._OPT_DISABLE_GCDIFF_CCOLL       = 0
        self._OPT_ENABLE_DIST_5D             = 0
        self._OPT_ENABLE_DIST_6D             = 0
        self._OPT_ENABLE_DIST_RHO5D          = 0
        self._OPT_ENABLE_DIST_RHO6D          = 0
        self._OPT_DIST_MIN_R                 = 0.1
        self._OPT_DIST_MAX_R                 = 10.0
        self._OPT_DIST_NBIN_R                = 1
        self._OPT_DIST_MIN_PHI               = 0.0
        self._OPT_DIST_MAX_PHI               = 360.0
        self._OPT_DIST_NBIN_PHI              = 1
        self._OPT_DIST_MIN_Z                 = -6.0
        self._OPT_DIST_MAX_Z                 = 6.0
        self._OPT_DIST_NBIN_Z                = 1
        self._OPT_DIST_MIN_RHO               = 0.0
        self._OPT_DIST_MAX_RHO               = 1.0
        self._OPT_DIST_NBIN_RHO              = 1
        self._OPT_DIST_MIN_THETA             = 0.0
        self._OPT_DIST_MAX_THETA             = 360.0
        self._OPT_DIST_NBIN_THETA            = 1
        self._OPT_DIST_MIN_PPA               = -10.0e-20
        self._OPT_DIST_MAX_PPA               = 10.0e-20
        self._OPT_DIST_NBIN_PPA              = 1
        self._OPT_DIST_MIN_PPE               = 0.0
        self._OPT_DIST_MAX_PPE               = 10.0e-20
        self._OPT_DIST_NBIN_PPE              = 1
        self._OPT_DIST_MIN_PR                = 0.0
        self._OPT_DIST_MAX_PR                = 10.0e-20
        self._OPT_DIST_NBIN_PR               = 1
        self._OPT_DIST_MIN_PPHI              = 0.0
        self._OPT_DIST_MAX_PPHI              = 10.0e-20
        self._OPT_DIST_NBIN_PPHI             = 1
        self._OPT_DIST_MIN_PZ                = 0.0
        self._OPT_DIST_MAX_PZ                = 10.0e-20
        self._OPT_DIST_NBIN_PZ               = 1
        self._OPT_DIST_MIN_TIME              = 0.0
        self._OPT_DIST_MAX_TIME              = 10.0
        self._OPT_DIST_NBIN_TIME             = 1
        self._OPT_DIST_MIN_CHARGE            = -100
        self._OPT_DIST_MAX_CHARGE            = 100
        self._OPT_DIST_NBIN_CHARGE           = 1
        self._OPT_ENABLE_ORBITWRITE          = 0
        self._OPT_ORBITWRITE_MODE            = 1
        self._OPT_ORBITWRITE_NPOINT          = 100
        self._OPT_ORBITWRITE_POLOIDALANGLES  = [0.0]
        self._OPT_ORBITWRITE_TOROIDALANGLES  = [0.0]
        self._OPT_ORBITWRITE_RADIALDISTANCES = [1.0]
        self._OPT_ORBITWRITE_INTERVAL        = 0.0
        self._OPT_ENABLE_TRANSCOEF           = 0
        self._OPT_TRANSCOEF_INTERVAL         = 0
        self._OPT_TRANSCOEF_NAVG             = 5
        self._OPT_TRANSCOEF_RECORDRHO        = 0

    @property
    def _SIM_MODE(self):
        """Simulation mode (1, 2, 3, 4)

        - 1 Gyro-orbit
        - 2 Guiding center
        - 3 Hybrid
        - 4 Magnetic field lines
        """
        return self._OPT_SIM_MODE

    @property
    def _ENABLE_ADAPTIVE(self):
        """Use adaptive time-step (0, 1)

        This option is used only if SIM_MODE = 2 or 3. Gyro-orbit
        simulations are always done with fixed time-step and magnetic field line
        simulations with adaptive time-step.

        - 0 Use fixed time-step
        - 1 Use adaptive time-step
        """
        return self._OPT_ENABLE_ADAPTIVE

    @property
    def _RECORD_MODE(self):
        """Record GOs as GCs in diagnostics (0, 1)

        - 0 Record GOs as GOs
        - 1 Record GOs as GCs
        """
        return self._OPT_RECORD_MODE

    @property
    def _FIXEDSTEP_USE_USERDEFINED(self):
        """Define fixed time-step value explicitly (0,1)

        Note: The adaptive scheme uses fixed time-step value as an initial step.

        - 0 Calculate time-step from FIXEDSTEP_NSTEPS_PER_GYROTIME
        - 1 Use opt.opt.FIXEDSTEP_USERDEFINED as a time-step
        """
        return self._OPT_FIXEDSTEP_USE_USERDEFINED

    @property
    def _FIXEDSTEP_USERDEFINED(self):
        """User-defined time-step [s]
        """
        return self._OPT_FIXEDSTEP_USERDEFINED

    @property
    def _FIXEDSTEP_GYRODEFINED(self):
        """Time-step is 2pi / ( gyrofrequency * N ) where N is this parameter
        """
        return self._OPT_FIXEDSTEP_GYRODEFINED

    @property
    def _ADAPTIVE_TOL_ORBIT(self):
        """Relative error tolerance for orbit following in adaptive scheme
        """
        return self._OPT_ADAPTIVE_TOL_ORBIT

    @property
    def _ADAPTIVE_TOL_CCOL(self):
        """Relative error tolerance for Coulomb collisions in adaptive scheme
        """
        return self._OPT_ADAPTIVE_TOL_CCOL

    @property
    def _ADAPTIVE_MAX_DRHO(self):
        """Maximum allowed change in rho during one time-step in adaptive scheme
        """
        return self._OPT_ADAPTIVE_MAX_DRHO

    @property
    def _ADAPTIVE_MAX_DPHI(self):
        """Maximum allowed change in phi during one time-step in adaptive scheme
        """
        return self._OPT_ADAPTIVE_MAX_DPHI

    @property
    def _ENDCOND_SIMTIMELIM(self):
        """Terminate when marker time exceeds ENDCOND_MAX_SIMTIME or when marker
        time has advanced ENDCOND_MAX_MILEAGE in a simulation

        In other words, marker is terminated if t > ENDCOND_MAX_MILEAGE or
        t0 + t > ENDCOND_MAX_SIMTIME where t0 is marker's initial time and t
        the time it has been simulated. See also ENDCOND_CPUTIMELIM.
        """
        return self._OPT_ENDCOND_SIMTIMELIM

    @property
    def _ENDCOND_CPUTIMELIM(self):
        """Terminate marker when the computer has spent ENDCOND_MAX_CPUTIME
        amount of real time to simulate it

        This limit should be rarely used  as its intended use is in debugging
        to stop markers stuck in a loop.
        """
        return self._OPT_ENDCOND_CPUTIMELIM

    @property
    def _ENDCOND_RHOLIM(self):
        """Terminate if marker goes outside given rho boundaries

        The boundaries are defined by ENDCOND_MAX_RHO and ENDCOND_MAX_RHO.
        """
        return self._OPT_ENDCOND_RHOLIM

    @property
    def _ENDCOND_ENERGYLIM(self):
        """Terminate when marker energy is below a user-specified value

        The user specified values are ENDCOND_MIN_ENERGY and
        ENDCOND_MIN_ENERGY_TIMES_THERMAL. Marker is terminated when either
        of these limits is reached.
        """
        return self._OPT_ENDCOND_ENERGYLIM

    @property
    def _ENDCOND_WALLHIT(self):
        """Terminate when marker intersects a wall element
        """
        return self._OPT_ENDCOND_WALLHIT

    @property
    def _ENDCOND_MAXORBS(self):
        """Terminate when marker has completed user-specified number of orbits

        Limit ENDCOND_MAX_TOROIDALORBS is used for a number of toroidal
        and ENDCOND_MAX_POLOIDALORBS for poloidal orbits.

        - 0 The end condition is not active.
        - 1 Marker is terminated when either of these limits is reached.
        - 2 Marker is terminated when both limits are reached.
        """
        return self._OPT_ENDCOND_MAXORBS

    @property
    def _ENDCOND_MAX_SIMTIME(self):
        """Maximum simulation time
        """
        return self._OPT_ENDCOND_MAX_SIMTIME

    @property
    def _ENDCOND_MAX_MILEAGE(self):
        """The maximum amount of time this marker is simulated [s]
        """
        return self._OPT_ENDCOND_MAX_MILEAGE

    @property
    def _ENDCOND_MAX_CPUTIME(self):
        """Maximum cpu time per marker [s]
        """
        return self._OPT_ENDCOND_MAX_CPUTIME

    @property
    def _ENDCOND_MAX_RHO(self):
        """Maximum rho value
        """
        return self._OPT_ENDCOND_MAX_RHO

    @property
    def _ENDCOND_MIN_RHO(self):
        """Minimum rho value
        """
        return self._OPT_ENDCOND_MIN_RHO

    @property
    def _ENDCOND_MIN_ENERGY(self):
        """Minimum energy [eV]
        """
        return self._OPT_ENDCOND_MIN_ENERGY

    @property
    def _ENDCOND_MIN_THERMAL(self):
        """Minimum energy limit is local ion thermal energy times this value
        """
        return self._OPT_ENDCOND_MIN_THERMAL

    @property
    def _ENDCOND_MAX_TOROIDALORBS(self):
        """Maximum number of toroidal orbits
        """
        return self._OPT_ENDCOND_MAX_TOROIDALORBS

    @property
    def _ENDCOND_MAX_POLOIDALORBS(self):
        """Maximum number of poloidal orbits
        """
        return self._OPT_ENDCOND_MAX_POLOIDALORBS

    @property
    def _ENABLE_ORBIT_FOLLOWING(self):
        """Trace markers in an electromagnetic field
        """
        return self._OPT_ENABLE_ORBIT_FOLLOWING

    @property
    def _ENABLE_COULOMB_COLLISIONS(self):
        """Markers experience Coulomb collisions with background plasma
        """
        return self._OPT_ENABLE_COULOMB_COLLISIONS

    @property
    def _ENABLE_MHD(self):
        """Include MHD perturbations to orbit-following
        """
        return self._OPT_ENABLE_MHD

    @property
    def _DISABLE_FIRSTORDER_GCTRANS(self):
        """Disable first order guiding center transformation in velocity space
        """
        return self._OPT_DISABLE_FIRSTORDER_GCTRANS

    @property
    def _DISABLE_ENERGY_CCOLL(self):
        """Disable guiding center energy collisions
        """
        return self._OPT_DISABLE_ENERGY_CCOLL

    @property
    def _DISABLE_PITCH_CCOLL(self):
        """Disable guiding center pitch collisions
        """
        return self._OPT_DISABLE_PITCH_CCOLL

    @property
    def _DISABLE_GCDIFF_CCOLL(self):
        """Disable guiding center spatial diffusion
        """
        return self._OPT_DISABLE_GCDIFF_CCOLL

    @property
    def _ENABLE_DIST_5D(self):
        """Collect distribution histogram in [R, phi, z, ppa, ppe, t, q]

        The coordinates are:

        - R   major radius
        - phi toroidal angle
        - z   z-coordinate
        - ppa momentum component parallel to magnetic field
        - ppe momentum component perpendicular to magnetic field
        - t   time
        - q   charge
        """
        return self._OPT_ENABLE_DIST_5D

    @property
    def _ENABLE_DIST_6D(self):
        """Collect distribution histogram in [R, phi, z, pR, pphi, pz, t, q]

        The coordinates are:

        - R    major radius
        - phi  toroidal angle
        - z    z-coordinate
        - pR   momentum R-component
        - pphi momentum phi-component
        - pz   momentum z-component
        - t    time
        - q    charge
        """
        return self._OPT_ENABLE_DIST_6D

    @property
    def _ENABLE_DIST_RHO5D(self):
        """Collect distribution histogram in [rho, pol, phi, ppa, ppe, t, q]

        The coordinates are:

        - rho  flux surface
        - pol  poloidal angle
        - phi  toroidal angle
        - z    z-coordinate
        - ppa  momentum component parallel to magnetic field
        - ppe  momentum component perpendicular to magnetic field
        - t    time
        - q    charge
        """
        return self._OPT_ENABLE_DIST_RHO5D

    @property
    def _ENABLE_DIST_RHO6D(self):
        """Collect distribution histogram in [rho, pol, phi, pR, pphi, pz, t, q]

        The coordinates are:

        - rho  flux surface
        - pol  poloidal angle
        - phi  toroidal angle
        - z    z-coordinate
        - pR   momentum R-component
        - pphi momentum phi-component
        - pz   momentum z-component
        - t    time
        - q    charge
        """
        return self._OPT_ENABLE_DIST_RHO6D

    @property
    def _DIST_MIN_R(self):
        """Minimum bin edge for R coordinate [m]
        """
        return self._OPT_DIST_MIN_R

    @property
    def _DIST_MAX_R(self):
        """Maximum bin edge for R coordinate [m]
        """
        return self._OPT_DIST_MAX_R

    @property
    def _DIST_NBIN_R(self):
        """Number of bins the interval [MIN_R, MAX_R] is divided to
        """
        return self._OPT_DIST_NBIN_R

    @property
    def _DIST_MIN_PHI(self):
        """Minimum bin edge for phi coordinate [deg]
        """
        return self._OPT_DIST_MIN_PHI

    @property
    def _DIST_MAX_PHI(self):
        """Maximum bin edge for phi coordinate [deg]
        """
        return self._OPT_DIST_MAX_PHI

    @property
    def _DIST_NBIN_PHI(self):
        """Number of bins the interval [MIN_PHI, MAX_PHI] is divided to
        """
        return self._OPT_DIST_NBIN_PHI

    @property
    def _DIST_MIN_Z(self):
        """Minimum bin edge for z coordinate [m]
        """
        return self._OPT_DIST_MIN_Z

    @property
    def _DIST_MAX_Z(self):
        """Maximum bin edge for z coordinate [m]
        """
        return self._OPT_DIST_MAX_Z

    @property
    def _DIST_NBIN_Z(self):
        """Number of bins the interval [MIN_Z, MAX_Z] is divided to
        """
        return self._OPT_DIST_NBIN_Z

    @property
    def _DIST_MIN_RHO(self):
        """Minimum bin edge for rho coordinate [1]
        """
        return self._OPT_DIST_MIN_RHO

    @property
    def _DIST_MAX_RHO(self):
        """Maximum bin edge for rho coordinate [1]
        """
        return self._OPT_DIST_MAX_RHO

    @property
    def _DIST_NBIN_RHO(self):
        """Number of bins the interval [MIN_RHO, MAX_RHO] is divided to
        """
        return self._OPT_DIST_NBIN_RHO

    @property
    def _DIST_MIN_THETA(self):
        """Minimum bin edge for theta coordinate [deg]
        """
        return self._OPT_DIST_MIN_THETA

    @property
    def _DIST_MAX_THETA(self):
        """Maximum bin edge for theta coordinate [deg]
        """
        return self._OPT_DIST_MAX_THETA

    @property
    def _DIST_NBIN_THETA(self):
        """Number of bins the interval [MIN_THETA, MAX_THETA] is divided to
        """
        return self._OPT_DIST_NBIN_THETA

    @property
    def _DIST_MIN_PPA(self):
        """Minimum bin edge for ppa coordinate [kg m/s]
        """
        return self._OPT_DIST_MIN_PPA

    @property
    def _DIST_MAX_PPA(self):
        """Maximum bin edge for ppa coordinate [kg m/s]
        """
        return self._OPT_DIST_MAX_PPA

    @property
    def _DIST_NBIN_PPA(self):
        """Number of bins the interval [MIN_PPA, MAX_PPA] is divided to
        """
        return self._OPT_DIST_NBIN_PPA

    @property
    def _DIST_MIN_PPE(self):
        """Minimum bin edge for ppe coordinate [kg m/s]
        """
        return self._OPT_DIST_MIN_PPE

    @property
    def _DIST_MAX_PPE(self):
        """Maximum bin edge for ppe coordinate [kg m/s]
        """
        return self._OPT_DIST_MAX_PPE

    @property
    def _DIST_NBIN_PPE(self):
        """Number of bins the interval [MIN_PPE, MAX_PPE] is divided to
        """
        return self._OPT_DIST_NBIN_PPE

    @property
    def _DIST_MIN_PR(self):
        """Minimum bin edge for pR coordinate [kg m/s]
        """
        return self._OPT_DIST_MIN_PR

    @property
    def _DIST_MAX_PR(self):
        """Maximum bin edge for pR coordinate [kg m/s]
        """
        return self._OPT_DIST_MAX_PR

    @property
    def _DIST_NBIN_PR(self):
        """Number of bins the interval [MIN_PR, MAX_PR] is divided to
        """
        return self._OPT_DIST_NBIN_PR

    @property
    def _DIST_MIN_PPHI(self):
        """Minimum bin edge for pphi coordinate [kg m/s]
        """
        return self._OPT_DIST_MIN_PPHI

    @property
    def _DIST_MAX_PPHI(self):
        """Maximum bin edge for pphi coordinate [kg m/s]
        """
        return self._OPT_DIST_MAX_PPHI

    @property
    def _DIST_NBIN_PPHI(self):
        """Number of bins the interval [MIN_PPHI, MAX_PPHI] is divided to
        """
        return self._OPT_DIST_NBIN_PPHI

    @property
    def _DIST_MIN_PZ(self):
        """Minimum bin edge for pz coordinate [kg m/s]
        """
        return self._OPT_DIST_MIN_PZ

    @property
    def _DIST_MAX_PZ(self):
        """Maximum bin edge for pz coordinate [kg m/s]
        """
        return self._OPT_DIST_MAX_PZ

    @property
    def _DIST_NBIN_PZ(self):
        """Number of bins the interval [MIN_PZ, MAX_PZ] is divided to
        """
        return self._OPT_DIST_NBIN_PZ

    @property
    def _DIST_MIN_TIME(self):
        """Minimum bin edge for time coordinate [s]
        """
        return self._OPT_DIST_MIN_TIME

    @property
    def _DIST_MAX_TIME(self):
        """Maximum bin edge for time coordinate [s]
        """
        return self._OPT_DIST_MAX_TIME

    @property
    def _DIST_NBIN_TIME(self):
        """Number of bins the interval [MIN_TIME, MAX_TIME] is divided to
        """
        return self._OPT_DIST_NBIN_TIME

    @property
    def _DIST_MIN_CHARGE(self):
        """Minimum bin edge for charge coordinate [e]
        """
        return self._OPT_DIST_MIN_CHARGE

    @property
    def _DIST_MAX_CHARGE(self):
        """Maximum bin edge for charge coordinate [e]
        """
        return self._OPT_DIST_MAX_CHARGE

    @property
    def _DIST_NBIN_CHARGE(self):
        """Number of bins the interval [MIN_CHARGE, MAX_CHARGE] is divided to
        """
        return self._OPT_DIST_NBIN_CHARGE

    @property
    def _ENABLE_ORBITWRITE(self):
        """Enable diagnostics that store marker orbit

        - 0 Marker orbit diagnostics are not collected
        - 1 Marker orbit diagnostics are collected
        """
        return self._OPT_ENABLE_ORBITWRITE

    @property
    def _ORBITWRITE_MODE(self):
        """What kind of marker orbit diagnostics are collected

        These are only used if ENABLE_ORBITWRITE is active.

        - 0 When marker crosses a plane (Poincare-plot)
        - 1 Between given time intervals
        """
        return self._OPT_ORBITWRITE_MODE

    @property
    def _ORBITWRITE_NPOINT(self):
        """Maximum number of points (per marker) to be written

        If this number is exceeded when marker is being simulated, the oldest
        points will be replaced as long as the simulation continues. Thus,
        this parameter is effectively the number of marker's last positions
        that are stored.
        """
        return self._OPT_ORBITWRITE_NPOINT

    @property
    def _ORBITWRITE_POLOIDALANGLES(self):
        """Poloidal angles of toroidal planes where toroidal plots are collected

        Used when ENABLE_ORBITWRITE = 1 and ORBITWRITE_MODE = 0.
        """
        return self._OPT_ORBITWRITE_POLOIDALANGLES

    @property
    def _ORBITWRITE_TOROIDALANGLES(self):
        """Toroidal angles of poloidal planes where poloidal plots are collected

        Used when ENABLE_ORBITWRITE = 1 and ORBITWRITE_MODE = 0.
        """
        return self._OPT_ORBITWRITE_TOROIDALANGLES

    @property
    def _ORBITWRITE_RADIALDISTANCES(self):
        """Minor radius coordinate where radial plots are collected

        Used when ENABLE_ORBITWRITE = 1 and ORBITWRITE_MODE = 0.
        """
        return self._OPT_ORBITWRITE_RADIALDISTANCES

    @property
    def _ORBITWRITE_INTERVAL(self):
        """Time interval for writing marker state [s]

        Used when ENABLE_ORBITWRITE = 1 and ORBITWRITE_MODE = 1.
        """
        return self._OPT_ORBITWRITE_INTERVAL

    @property
    def _ENABLE_TRANSCOEF(self):
        """Enable evaluation of transport coefficients.

        - 0 Transport coefficients are not collected
        - 1 Transport coefficients are collected
        """
        return self._OPT_ENABLE_TRANSCOEF

    @property
    def _TRANSCOEF_INTERVAL(self):
        """Time interval for recording data points

        The data points are recorded (at the outer mid-plane crossing) if this
        interval has passed from the previous recording.
        """
        return self._OPT_TRANSCOEF_INTERVAL

    @property
    def _TRANSCOEF_NAVG(self):
        """Number of subsequent data points that are averaged before calculating
        coefficients to reduce noise.
        """
        return self._OPT_TRANSCOEF_NAVG

    @property
    def _TRANSCOEF_RECORDRHO(self):
        """Record coefficients in terms of normalized poloidal flux instead of
        meters.
        """
        return self._OPT_TRANSCOEF_RECORDRHO

    def read(self):
        """Read data from HDF5 file.

        Returns
        -------
        data : dict
            Data read from HDF5 stored in the same format as is passed to
            :meth:`write_hdf5`.

        Raises
        ------
        AscotIOException
            If stored options were unviable.
        """
        fn   = self._root._ascot.file_getpath()
        path = self._path

        out = {}
        defopt = Opt.get_default()
        with h5py.File(fn,"r") as f:
            for key in f[path]:
                if key not in defopt.keys():
                    warnings.warn("Unknown option " + key + " ignored.")
                    continue
                val = f[path][key][:]

                # Take type from the default parameter
                if isinstance(defopt[key], list):
                    try:
                        val[0]
                        out[key] = type(defopt[key])(val)
                    except Exception:
                        out[key] = val
                else:
                    out[key] = type(defopt[key])(val)

        for o in defopt.keys():
            if o not in out:
                raise ValueError("Missing parameter: " + o)

        return out

    def tostring(self, descriptions=True, aslist=False):
        """Convert options to string representation.

        Parameters
        ----------
        descriptions : bool, optional
            If True, section headers and descriptions are added above
            the parameters to make options more readable.
        aslist : bool, optional
            Instead of line breaks, separate each line as a list item.

        Returns
        -------
        opt : str or list [str]
            String where option parameters are written on each line as
            "<PARAMETER> = <VALUE>".
        """
        opt = self.read()

        def trim(val):
            """Make sure values are not too accurate or have too many leading
            zeroes.
            """
            if np.abs(val) >= 1e4 or (np.abs(val) <=1e-4 and val != 0):
                return "{0:e}".format(val)
            else:
                return "{0:g}".format(val)

        # Convert all parameters to strings first
        for o, val in opt.items():
            if isinstance(val, list):
                for i, v in enumerate(val):
                    val[i] = float(trim(v[0]))
                opt[o] = str(val)
            else:
                opt[o] = trim(val)

        # Create an array of strings
        out = []
        for o in self.__dict__.keys():
            if len(o) < 5 or o[:5] != "_OPT_":
                continue

            # Extract parameter info
            attr = o[4:]
            desc = getattr(Opt, attr).__doc__
            name = getattr(Opt, attr).fget.__name__[1:]
            dval = opt[name]

            # Add decorations
            if descriptions:

                def makebanner(title):
                    """Makes a banner with given title.
                    """
                    nchar = len(title)
                    ljust = int((76 - nchar) / 2)
                    banner = []
                    banner += ["#"  + "*"*78 +  "#"]
                    banner += ["#*" + " "*ljust + title
                               + " "*(76 - nchar - ljust) + "*#"]
                    banner += ["#*" + " "*76 + "*#"]
                    banner += ["#"  + "*"*78 +  "#"]
                    banner += [""]
                    return banner

                if name == "SIM_MODE":
                    out.extend(makebanner("SIMULATION MODE AND TIME-STEP"))
                elif name == "ENDCOND_SIMTIMELIM":
                    out.extend(makebanner("END CONDITIONS"))
                elif name == "ENABLE_ORBIT_FOLLOWING":
                    out.extend(makebanner("PHYSICS"))
                elif name == "ENABLE_DIST_5D":
                    out.extend(makebanner("DISTRIBUTIONS"))
                elif name == "ENABLE_ORBITWRITE":
                    out.extend(makebanner("ORBIT WRITE"))
                elif name == "ENABLE_TRANSCOEF":
                    out.extend(makebanner("TRANSPORT COEFFICIENT"))

                # Clean docstrings a little bit by removing extra whispace and
                # empty lines.
                for d in desc.splitlines():
                    d = d.lstrip(" ")
                    if len(d) > 1: out.append("# " + d)

            # Write parameter and value after possible decorations
            out.append(name + " = " + str(dval))
            out.append("") # Empty line to separate parameters

        if not aslist:
            string = ""
            for o in out:
                string += o + "\n"

            out = string

        return out

    def new(self, desc=None, **kwargs):
        """Write new options with updated parameters.

        This method reads the current options, updates the given parameters,
        and writes the updated options as a new input.

        Parameters
        ----------
        desc : str, optional
            Input description.
        **kwargs
            <name> : <value> pairs for each options parameter that are updated.

        Returns
        -------
        name : str
            Name, i.e. "<type>_<qid>", of the new input that was written.

        Raises
        ------
        ValueError
            If arguments contain unknown parameters.
        """
        options = self.read()
        for o, val in kwargs.items():
            if not o in options:
                raise ValueError("Unknown parameter: " + o)
            options[o] = val

        return self._root.create_input("opt", desc=desc, **options)

    @staticmethod
    def write_hdf5(fn, desc=None, **kwargs):
        """Write input data to the HDF5 file.

        Parameters
        ----------
        fn : str
            Full path to HDF5 file.
        desc : str, optional
            Input description.
        **kwargs
            <name> : <value> pairs for each options parameter

            Hint: :meth:`get_default` generates a default options dictionary
            from which one can pick parameters to change.

        Returns
        -------
        name : str
            Name, i.e. "<type>_<qid>", of the new input that was written.

        Raises
        ------
        ValueError
            If arguments contain unknown parameters or if there are parameters
            missing.
        """
        opt = Opt.get_default()
        for o in opt.keys():
            if not o in kwargs:
                raise ValueError("Missing parameter: " + o)

        for o in kwargs.keys():
            if not o in opt:
                raise ValueError("Unknown parameter: " + o)

        parent = "options"
        group  = "opt"
        gname  = ""

        with h5py.File(fn, "a") as f:
            g = add_group(f, parent, group, desc=desc)
            gname = g.name.split("/")[-1]

<<<<<<< HEAD
            # Convert all options to numpy float arrays and write
            for param, data in kwargs.items():
                data = np.asarray(data)
=======
        def validate(self, value):
            """
            Return boolean which shows if the given value is valid.
            """
            if self._islist and isinstance(value, np.ndarray):
                for v in value:
                    if not self.validate(v):
                        return False

                return True

            if isinstance(self._type, int) and not isinstance(value, int):
                return False
            if isinstance(self._type, float) and \
               not (isinstance(value, int) or (isinstance(value, float)) ):
                return False
            if self._range is not None and \
               (value < self._range[0] or value > self._range[1]):
                return False
            if self._values is not None and value not in self._values:
                return False
            return True


    info  = []

    info.append(("""\
    #**************************************************************************#
    #*                      SIMULATION MODE AND TIME-STEP                     *#
    #*                                                                        *#
    #**************************************************************************#
    """,))

    info.append(
        ("SIM_MODE",
         """\
         # Simulation mode (1, 2, 3, 4)
         # - 1 Gyro-orbit
         # - 2 Guiding center
         # - 3 Hybrid
         # - 4 Magnetic field lines
         """,
         3, Valid(int, values=[1,2,3,4]))
    )
    info.append(
        ("ENABLE_ADAPTIVE",
         """\
         # Use adaptive time-step (0, 1)
         # This option is used only if SIM_MODE = 2 or 3. Gyro-orbit
         # simulations are always done with fixed time-step and magnetic field line
         # simulations with adaptive time-step.
         # - 0 Use fixed time-step
         # - 1 Use adaptive time-step
         """,
         1, Valid(int, values=[0,1]))
    )
    info.append(
        ("RECORD_MODE",
         """\
         # Record GOs as GCs in diagnostics (0, 1)
         # - 0 Record GOs as GOs
         # - 1 Record GOs as GCs
         """,
         0, Valid(int, values=[0,1]))
    )
    info.append(
        ("FIXEDSTEP_USE_USERDEFINED",
         """\
         # Define fixed time-step value explicitly (0,1)
         # Note: The adaptive scheme uses fixed time-step value as an initial step.
         # - 0 Calculate time-step from FIXEDSTEP_NSTEPS_PER_GYROTIME
         # - 1 Use opt.opt.FIXEDSTEP_USERDEFINED as a time-step
         """,
         0, Valid(int, values=[0,1]))
    )
    info.append(
        ("FIXEDSTEP_USERDEFINED",
         """\
         # User-defined time-step [s]
         """,
         1e-8, Valid(float, range=[1e-14, 1e0]))
    )
    info.append(
        ("FIXEDSTEP_GYRODEFINED",
         """\
         # Time-step is 2pi / ( gyrofrequency * N ) where N is this parameter
         """,
         20, Valid(int, range=[1, 1000]))
    )
    info.append(
        ("ADAPTIVE_TOL_ORBIT",
         """\
         # Relative error tolerance for orbit following in adaptive scheme
         """,
         1e-8, Valid(float, range=[1e-12, 1e0]))
    )
    info.append(
        ("ADAPTIVE_TOL_CCOL",
         """\
         # Relative error tolerance for Coulomb collisions in adaptive scheme
         """,
         1e-1, Valid(float, range=[1e-12, 1e0]))
    )
    info.append(
        ("ADAPTIVE_MAX_DRHO",
         """\
         # Maximum allowed change in rho during one time-step in adaptive scheme
         """,
         0.1, Valid(float, range=[1e-5, 1e0]))
    )
    info.append(
        ("ADAPTIVE_MAX_DPHI",
         """\
         # Maximum allowed change in phi during one time-step in adaptive scheme
         """,
         2, Valid(float, range=[1e-5, 1e2]))
    )

    info.append(("""\
    #**************************************************************************#
    #*                             END CONDITIONS                             *#
    #*                                                                        *#
    #**************************************************************************#
    """,))

    info.append(
        ("ENDCOND_SIMTIMELIM",
         """\
         # Terminate when marker time exceeds ENDCOND_LIM_SIMTIME or when marker
         # time has advanced ENDCOND_MAX_MILEAGE in a simulation. In other
         # words, marker is terminated if t > ENDCOND_MAX_MILEAGE or
         # t0 + t > ENDCOND_LIM_SIMTIME where t0 is marker's initial time and t
         # the time it has been simulated. Note that if time is reversed, the
         # simulation is instead terminated when t0 + t < ENDCOND_LIM_SIMTIME.
         # See also ENDCOND_CPUTIMELIM.
         """,
         1, Valid(int, values=[0,1]))
    )
    info.append(
        ("ENDCOND_CPUTIMELIM",
         """\
         # Terminate marker when the computer has spent ENDCOND_MAX_CPUTIME
         # amount of real time to simulate it. This limit should be rarely used
         # as its intended use is in debugging to stop markers stuck in a loop.
         """,
         1, Valid(int, values=[0,1]))
    )
    info.append(
        ("ENDCOND_RHOLIM",
         """\
         # Terminate if marker goes outside given rho boundaries
         # rho boundaries are defined by ENDCOND_MAX_RHO and ENDCOND_MAX_RHO.
         """,
         0, Valid(int, values=[0,1]))
    )
    info.append(
        ("ENDCOND_ENERGYLIM",
         """\
         # Terminate when marker energy is below a user-specified value
         # The user specified values are ENDCOND_MIN_ENERGY and
         # ENDCOND_MIN_ENERGY_TIMES_THERMAL. Marker is terminated when either
         # of these limits is reached.
         """,
         1, Valid(int, values=[0,1]))
    )
    info.append(
        ("ENDCOND_WALLHIT",
         """\
         # Terminate when marker impacts wall
         """,
         1, Valid(int, values=[0,1]))
    )
    info.append(
        ("ENDCOND_MAXORBS",
         """\
         # Terminate when marker has completed user-specified number of orbits
         # Limit ENDCOND_MAX_TOROIDALORBS is used for a number of toroidal
         # and ENDCOND_MAX_POLOIDALORBS for poloidal orbits.
         # 1 : Marker is terminated when either of these limits is reached.
         # 2 : Marker is terminated when both limits are reached.
         """,
         0, Valid(int, values=[0,1]))
    )
    info.append(
        ("ENDCOND_NEUTRALIZED",
         """\
         # Terminate when marker is neutralized
         """,
         0, Valid(int, values=[0,1]))
    )
    info.append(
        ("ENDCOND_IONIZED",
         """\
         # Terminate when marker is ionized
         """,
         0, Valid(int, values=[0,1]))
    )
    info.append(
        ("ENDCOND_LIM_SIMTIME",
         """\
         # Time when the simulation stops [s]
         """,
         1, Valid(float, range=[-np.inf, np.inf]))
    )
    info.append(
        ("ENDCOND_MAX_MILEAGE",
         """\
         # The maximum amount of time this marker is simulated [s]
         """,
         1, Valid(float, range=[0, np.inf]))
    )
    info.append(
        ("ENDCOND_MAX_CPUTIME",
         """\
         # Maximum cpu time [s]
         """,
         3600, Valid(float, range=[0, 365*24*60*60]))
    )
    info.append(
        ("ENDCOND_MAX_RHO",
         """\
         # Maximum rho value
         """,
         2, Valid(float, range=[0, 1e2]))
    )
    info.append(
        ("ENDCOND_MIN_RHO",
         """\
         # Minimum rho value
         """,
         0, Valid(float, range=[0, 1e2]))
    )
    info.append(
        ("ENDCOND_MIN_ENERGY",
         """\
         # Minimum energy [eV]
         """,
         1e3, Valid(float, range=[0, 1e12]))
    )
    info.append(
        ("ENDCOND_MIN_THERMAL",
         """\
         # Minimum energy limit is local ion thermal energy times this value
         """,
         2, Valid(float, range=[0, 1e12]))
    )
    info.append(
        ("ENDCOND_MAX_TOROIDALORBS",
         """\
         # Maximum number of toroidal orbits
         """,
         100, Valid(int, range=[0, 1e6]))
    )
    info.append(
        ("ENDCOND_MAX_POLOIDALORBS",
         """\
         # Maximum number of poloidal orbits
         """,
         100, Valid(float, range=[0, 1e6]))
    )

    info.append(("""\
    #**************************************************************************#
    #*                               PHYSICS                                  *#
    #*                                                                        *#
    #**************************************************************************#
    """,))

    info.append(
        ("ENABLE_ORBIT_FOLLOWING",
         """\
         # Trace markers in an electromagnetic field
         """,
         1, Valid(int, values=[0,1]))
    )
    info.append(
        ("ENABLE_COULOMB_COLLISIONS",
         """\
         # Markers experience Coulomb collisions with background plasma
         """,
         1, Valid(int, values=[0,1]))
    )
    info.append(
        ("ENABLE_MHD",
         """\
         # Include MHD perturbations to orbit-following
         """,
         0, Valid(int, values=[0,1]))
    )
    info.append(
        ("ENABLE_ATOMIC",
         """\
         # Markers can undergo atomic reactions with background plasma
         """,
         0, Valid(int, values=[0,1]))
    )
    info.append(
        ("DISABLE_FIRSTORDER_GCTRANS",
         """\
         # Disable first order guiding center transformation in velocity space
         """,
         0, Valid(int, values=[0,1]))
    )
    info.append(
        ("DISABLE_ENERGY_CCOLL",
         """\
         # Disable guiding center energy collisions
         """,
         0, Valid(int, values=[0,1]))
    )
    info.append(
        ("DISABLE_PITCH_CCOLL",
         """\
         # Disable guiding center pitch collisions
         """,
         0, Valid(int, values=[0,1]))
    )
    info.append(
        ("DISABLE_GCDIFF_CCOLL",
         """\
         # Disable guiding center spatial diffusion
         """,
         0, Valid(int, values=[0,1]))
    )
    info.append(
        ("REVERSE_TIME",
         """\
         # Trace markers backwards in time. Collision operator isn't reversible,
         # so disable collisions if this option is used. Also when tracing
         # markers, the simulation stops when marker time is below
         # ENDCOND_LIM_SIMTIME.
         """,
         0)
    )

    info.append(("""\
    #**************************************************************************#
    #*                            DISTRIBUTIONS                               *#
    #*                                                                        *#
    #**************************************************************************#
    """,))

    info.append(
        ("ENABLE_DIST_5D",
         """\
         # Collect distribution histogram in [R, phi, z, ppa, ppe, t, q]
         # The coordinates are
         #   - R   major radius
         #   - phi toroidal angle
         #   - z   z-coordinate
         #   - ppa momentum component parallel to magnetic field
         #   - ppe momentum component perpendicular to magnetic field
         #   - t   time
         #   - q   charge
         """,
         1, Valid(int, values=[0,1]))
    )
    info.append(
        ("ENABLE_DIST_6D",
         """\
         # Collect distribution histogram in [R, phi, z, pR, pphi, pz, t, q]
         # The coordinates are
         #    - R    major radius
         #    - phi  toroidal angle
         #    - z    z-coordinate
         #    - pR   momentum R-component
         #    - pphi momentum phi-component
         #    - pz   momentum z-component
         #    - t    time
         #    - q    charge
         """,
         1, Valid(int, values=[0,1]))
    )
    info.append(
        ("ENABLE_DIST_RHO5D",
         """\
         # Collect distribution histogram in [rho, pol, phi, ppa, ppe, t, q]
         # The coordinates are
         #    - rho  flux surface
         #    - pol  poloidal angle
         #    - phi  toroidal angle
         #    - z    z-coordinate
         #    - ppa  momentum component parallel to magnetic field
         #    - ppe  momentum component perpendicular to magnetic field
         #    - t    time
         #    - q    charge
         """,
         1, Valid(int, values=[0,1]))
    )
    info.append(
        ("ENABLE_DIST_RHO6D",
         """\
         # Collect distribution histogram in [rho, pol, phi, pR, pphi, pz, t, q]
         # The coordinates are
         #    - rho  flux surface
         #    - pol  poloidal angle
         #    - phi  toroidal angle
         #    - z    z-coordinate
         #    - pR   momentum R-component
         #    - pphi momentum phi-component
         #    - pz   momentum z-component
         #    - t    time
         #    - q    charge
         """,
         1, Valid(int, values=[0,1]))
    )
    info.append(
        ("DIST_MIN_R",
         """\
         # Minimum bin edge for major R coordinate [m]
         """,
         0.1, Valid(float, range=[0.01, 1e2]))
    )
    info.append(
        ("DIST_MAX_R",
         """\
         # Maximum bin edge for R coordinate [m]
         """,
         10, Valid(float, range=[0.01, 1e2]))
    )
    info.append(
        ("DIST_NBIN_R",
         """\
         # Number of bins the interval [DIST_MIN_R, DIST_MAX_R] is divided to
         """,
         10, Valid(int, range=[1, 1e6]))
    )
    info.append(
        ("DIST_MIN_PHI",
         """\
         # Minimum bin edge for phi coordinate [deg]
         """,
         0, Valid(float, range=[0, 360]))
    )
    info.append(
        ("DIST_MAX_PHI",
         """\
         # Maximum bin edge for phi coordinate [deg]
         """,
         360, Valid(float, range=[0, 360]))
    )
    info.append(
        ("DIST_NBIN_PHI",
         """\
         # Number of bins the interval [DIST_MIN_phi, DIST_MAX_phi] is divided to
         """,
         10, Valid(int, range=[1, 1e6]))
    )
    info.append(
        ("DIST_MIN_Z",
         """\
         # Minimum bin edge for z coordinate [m]
         """,
         -5, Valid(float, range=[-1e2, 1e2]))
    )
    info.append(
        ("DIST_MAX_Z",
         """\
         # Maximum bin edge for z coordinate [m]
         """,
         5, Valid(float, range=[-1e2, 1e2]))
    )
    info.append(
        ("DIST_NBIN_Z",
         """\
         # Number of bins the interval [DIST_MIN_z, DIST_MAX_z] is divided to
         """,
         10, Valid(int, range=[1, 1e6]))
    )
    info.append(
        ("DIST_MIN_RHO",
         """\
         # Minimum bin edge for rho coordinate
         """,
         0, Valid(float, range=[0, 1e1]))
    )
    info.append(
        ("DIST_MAX_RHO",
         """\
         # Maximum bin edge for rho coordinate
         """,
         2, Valid(float, range=[0, 1e1]))
    )
    info.append(
        ("DIST_NBIN_RHO",
         """\
         # Number of bins the interval [DIST_MIN_rho, DIST_MAX_rho] is divided to
         """,
         10, Valid(int, range=[1, 1e6]))
    )
    info.append(
        ("DIST_MIN_THETA",
         """\
         # Minimum bin edge for poloidal angle coordinate [deg]
         """,
         0, Valid(float, range=[0, 360]))
    )
    info.append(
        ("DIST_MAX_THETA",
         """\
         # Maximum bin edge for poloidal angle coordinate [deg]
         """,
         360, Valid(float, range=[0, 360]))
    )
    info.append(
        ("DIST_NBIN_THETA",
         """\
         # Number of bins the interval [DIST_MIN_THETA, DIST_MAX_THETA] is divided to
         """,
         10, Valid(int, range=[1, 1e6]))
    )
    info.append(
        ("DIST_MIN_PPA",
         """\
         # Minimum bin edge for ppa coordinate [kg m/s]
         """,
         -7e-20, Valid(float, range=[-7e-18, 7e-18]))
    )
    info.append(
        ("DIST_MAX_PPA",
         """\
         # Maximum bin edge for ppa coordinate [kg m/s]
         """,
         7e-20, Valid(float, range=[-7e-18, 7e-18]))
    )
    info.append(
        ("DIST_NBIN_PPA",
         """\
         # Number of bins the interval [DIST_MIN_PPA, DIST_MAX_PPA] is divided to
         """,
         10, Valid(int, range=[1, 1e6]))
    )
    info.append(
        ("DIST_MIN_PPE",
         """\
         # Minimum bin edge for ppe coordinate [kg m/s]
         """,
         0, Valid(float, range=[0, 7e-18]))
    )
    info.append(
        ("DIST_MAX_PPE",
         """\
         # Maximum bin edge for ppe coordinate [kg m/s]
         """,
         7e-20, Valid(float, range=[0, 7e-18]))
    )
    info.append(
        ("DIST_NBIN_PPE",
         """\
         # Number of bins the interval [DIST_MIN_PPE, DIST_MAX_PPE] is divided to
         """,
         10, Valid(int, range=[1, 1e6]))
    )
    info.append(
        ("DIST_MIN_PR",
         """\
         # Minimum bin edge for pR coordinate [kg m/s]
         """,
         0, Valid(float, range=[-7e-18, 7e-18]))
    )
    info.append(
        ("DIST_MAX_PR",
         """\
         # Maximum bin edge for pR coordinate [kg m/s]
         """,
         7e-20, Valid(float, range=[-7e-18, 7e-18]))
    )
    info.append(
        ("DIST_NBIN_PR",
         """\
         # Number of bins the interval [DIST_MIN_PR, DIST_MAX_PR] is divided to
         """,
         10, Valid(int, range=[1, 1e6]))
    )
    info.append(
        ("DIST_MIN_PPHI",
         """\
         # Minimum bin edge for pphi coordinate [kg m/s]
         """,
         0, Valid(float, range=[-7e-18, 7e-18]))
    )
    info.append(
        ("DIST_MAX_PPHI",
         """\
         # Maximum bin edge for pphi coordinate [kg m/s]
         """,
         7e-20, Valid(float, range=[-7e-18, 7e-18]))
    )
    info.append(
        ("DIST_NBIN_PPHI",
         """\
         # Number of bins the interval [DIST_MIN_PPHI, DIST_MAX_PPHI] is divided to
         """,
         10, Valid(int, range=[1, 1e6]))
    )
    info.append(
        ("DIST_MIN_PZ",
         """\
         # Minimum bin edge for pz coordinate [kg m/s]
         """,
         0, Valid(float, range=[-7e-18, 7e-18]))
    )
    info.append(
        ("DIST_MAX_PZ",
         """\
         # Maximum bin edge for pz coordinate [kg m/s]
         """,
         7e-20, Valid(float, range=[-7e-18, 7e-18]))
    )
    info.append(
        ("DIST_NBIN_PZ",
         """\
         # Number of bins the interval [DIST_MIN_PZ, DIST_MAX_PZ] is divided to
         """,
         10, Valid(int, range=[1, 1e6]))
    )
    info.append(
        ("DIST_MIN_TIME",
         """\
         # Minimum bin edge for time coordinate [s]
         """,
         0, Valid(float, range=[0, 1e2]))
    )
    info.append(
        ("DIST_MAX_TIME",
         """\
         # Maximum bin edge for time coordinate [s]
         """,
         1, Valid(float, range=[0, 1e2]))
    )
    info.append(
        ("DIST_NBIN_TIME",
         """\
         # Number of bins the interval [DIST_MIN_TIME, DIST_MAX_TIME] is divided to
         """,
         1, Valid(int, range=[1, 1e6]))
    )
    info.append(
        ("DIST_MIN_CHARGE",
         """\
         # Minimum bin edge for charge coordinate [e]
         """,
         -100, Valid(int, range=[-1e6, 1e6]))
    )
    info.append(
        ("DIST_MAX_CHARGE",
         """\
         # Maximum bin edge for charge coordinate [e]
         """,
         100, Valid(int, range=[-1e6, 1e6]))
    )
    info.append(
        ("DIST_NBIN_CHARGE",
         """\
         # Number of bins the interval [DIST_MIN_CHARGE, DIST_MAX_CHARGE] is divided to
         """,
         1, Valid(int, range=[1, 1e6]))
    )

    info.append(("""\
    #**************************************************************************#
    #*                             ORBIT WRITE                                *#
    #*                                                                        *#
    #**************************************************************************#
    """,))

    info.append(
        ("ENABLE_ORBITWRITE",
         """\
         # Enable diagnostics that store marker orbit
         #    - 0 Marker orbit diagnostics are not collected
         #    - 1 Marker orbit diagnostics are collected
         """,
         1, Valid(int, values=[0,1]))
    )
    info.append(
        ("ORBITWRITE_MODE",
         """\
         # What kind of marker orbit diagnostics are collected
         # These are only used if ENABLE_ORBITWRITE is active.
         #    - 0 When marker crosses a plane (Poincare-plot)
         #    - 1 Between given time intervals
         """,
         1, Valid(int, values=[0,1]))
    )
    info.append(
        ("ORBITWRITE_NPOINT",
         """\
         # Maximum number of points (per marker) to be written
         # If this number is exceeded when marker is being simulated, the oldest
         # points will be replaced as long as the simulation continues. Thus,
         # this parameter is effectively the number of marker's last positions
         # that are stored.
         """,
         10, Valid(float, range=[-1e2, 1e2]))
    )
    info.append(
        ("ORBITWRITE_POLOIDALANGLES",
         """\
         # Poloidal angles of toroidal planes where toroidal plots are collected
         # Used when ENABLE_ORBITWRITE = 1 and ORBITWRITE_MODE = 0.
         """,
         [0, 180], Valid(float, range=[-1, 360], islist=True))
    )
    info.append(
        ("ORBITWRITE_TOROIDALANGLES",
         """\
         # Toroidal angles of poloidal planes where poloidal plots are collected
         # Used when ENABLE_ORBITWRITE = 1 and ORBITWRITE_MODE = 0.
         """,
         [0, 180], Valid(float, range=[-1, 360], islist=True))
    )
    info.append(
        ("ORBITWRITE_RADIALDISTANCES",
         """\
         # Minor radius coordinate where radial plots are collected
         # Used when ENABLE_ORBITWRITE = 1 and ORBITWRITE_MODE = 0.
         """,
         -1, Valid(float, range=[-1, 1e1]))
    )
    info.append(
        ("ORBITWRITE_INTERVAL",
         """\
         # Time interval for writing marker state [s]
         # Used when ENABLE_ORBITWRITE = 1 and ORBITWRITE_MODE = 1.
         """,
         1e-8, Valid(float, range=[0, 1e0]))
    )

    info.append(("""\
    #**************************************************************************#
    #*                         Transport coefficient                          *#
    #*                                                                        *#
    #**************************************************************************#
    """,))
    info.append(
        ("ENABLE_TRANSCOEF",
         """\
         # Enable evaluation of transport coefficients.
         #    - 0 Transport coefficients are not collected
         #    - 1 Transport coefficients are collected
         """,
         0, Valid(int, values=[0,1]))
    )
    info.append(
        ("TRANSCOEF_INTERVAL",
         """\
         # Time interval for recording data points. The data points are recorded
         # outer mid-plane crossing if this interval has passed from the
         # previous recording.
         """,
         0, Valid(float, range=[0, 1e2]))
    )
    info.append(
        ("TRANSCOEF_NAVG",
         """\
         # Number of subsequent data points that are averaged before calculating
         # coefficients to reduce noise.
         """,
         5, Valid(int, range=[1, 1e3]))
    )
    info.append(
        ("TRANSCOEF_RECORDRHO",
         """\
         # Record coefficients in terms of normalized poloidal flux instead of
         # meters.
         """,
         0, Valid(int, values=[0, 1]))
    )

    cleaned = []
    for namecmtval in info:
        if len(namecmtval) == 1:
            cleaned.append((textwrap.dedent(namecmtval[0]),))
            continue

        cleaned.append((namecmtval[0],
                        textwrap.dedent(namecmtval[1]),
                        namecmtval[2], namecmtval[3]))

    return cleaned


def generateopt(clean=False):
    """
    Get default option parameter names and values as a dictionary
>>>>>>> 46da8ca7

                data = data.astype("f8")
                d = g.create_dataset(param, (data.size,), data=data)

        return gname

    @staticmethod
    def write_hdf5_dummy(fn):
        """Write dummy data that has correct format and is valid, but can be
        non-sensical.

        This method is intended for testing purposes or to provide data whose
        presence is needed but which is not actually used in simulation.

        The default options are written.

        Parameters
        ----------
        fn : str
            Full path to the HDF5 file.

        Returns
        -------
        name : str
            Name, i.e. "<type>_<qid>", of the new input that was written.
        """
        return Opt.write_hdf5(fn=fn, desc="DUMMY", **Opt.get_default())

    @staticmethod
    def get_default():
        """Get default option parameters.

        The default options have all "ENABLE" settings disabled. The default
        values are not suitable for any proper simulation.

        Returns
        -------
        options : dict
            Default options in a format that can be passed to
            :meth:`write_hdf5`.
        """
        out = {}
        defopt = Opt(None, None)
        for opt in defopt.__dict__.keys():
            if len(opt) < 5 or opt[:5] != "_OPT_":
                continue

            attr = opt[4:]
            name = getattr(Opt, attr).fget.__name__[1:]
            dval = getattr(defopt, attr)
            out[name] = dval

        return out

    @staticmethod
    def validate():
        """
        Validate options and return names of faulty parameters.
        """
        opt  = Opt.get_default()
        opt0 = {}
        for o in opt:
            if len(o) > 2:
                opt0[o[0]] = o[3]

        msg = []
        opt = self.read()
        for o in opt0.keys():
            if o in opt.keys() and not opt0[o].validate(opt[o]):
                msg += [o]

        return msg

    @staticmethod
    def convert_string(lines):
        """Converts a string to :class:`Opt` input.

        Parameters
        ----------
        lines : str or [str]
            String with line breaks or list of strings where each item is
            a single line.

            Options are interpreted from a string assuming that the relevant
            lines have format "<PARAMETER> = <VALUE>" and nothing else.
            The parameter name must be in all uppercase. Lines that don't start
            with a recognizable parameter are ignored.

        Returns
        -------
        out : dict
            String converted as an input for :meth:`write_hdf5`.
        """
        if not isinstance(lines, list):
            lines = lines.splitlines()

        opt = {}
        defopt = Opt.get_default()
        for line in lines:
            paramval = line.split("=")
            if len(paramval) != 2 or \
               len(paramval[0].split()) > 1 or len(paramval[1].split()) > 1:
                continue

            param = paramval[0].strip()
            val   = paramval[1].strip()
            if param != param.upper():
                continue
            if param not in defopt.keys():
                warnings.warn("Possibly unknown option " + param + " ignored.")
                continue
            if isinstance(defopt[param], list):
                try:
                    opt[param] = [float(val)]
                except ValueError:
                   opt[param] = ast.literal_eval(val)
            else:
                opt[param] = type(defopt[param])(val)

        return opt<|MERGE_RESOLUTION|>--- conflicted
+++ resolved
@@ -64,6 +64,7 @@
         self._OPT_ENABLE_ORBIT_FOLLOWING     = 0
         self._OPT_ENABLE_COULOMB_COLLISIONS  = 0
         self._OPT_ENABLE_MHD                 = 0
+        self._OPT_ENABLE_ATOMIC              = 0
         self._OPT_DISABLE_FIRSTORDER_GCTRANS = 0
         self._OPT_DISABLE_ENERGY_CCOLL       = 0
         self._OPT_DISABLE_PITCH_CCOLL        = 0
@@ -331,6 +332,12 @@
         return self._OPT_ENABLE_MHD
 
     @property
+    def _ENABLE_ATOMIC(self):
+        """Include atomic reactions (charge-exchange etc.)
+        """
+        return self._OPT_ENABLE_ATOMIC
+
+    @property
     def _DISABLE_FIRSTORDER_GCTRANS(self):
         """Disable first order guiding center transformation in velocity space
         """
@@ -948,798 +955,9 @@
             g = add_group(f, parent, group, desc=desc)
             gname = g.name.split("/")[-1]
 
-<<<<<<< HEAD
             # Convert all options to numpy float arrays and write
             for param, data in kwargs.items():
                 data = np.asarray(data)
-=======
-        def validate(self, value):
-            """
-            Return boolean which shows if the given value is valid.
-            """
-            if self._islist and isinstance(value, np.ndarray):
-                for v in value:
-                    if not self.validate(v):
-                        return False
-
-                return True
-
-            if isinstance(self._type, int) and not isinstance(value, int):
-                return False
-            if isinstance(self._type, float) and \
-               not (isinstance(value, int) or (isinstance(value, float)) ):
-                return False
-            if self._range is not None and \
-               (value < self._range[0] or value > self._range[1]):
-                return False
-            if self._values is not None and value not in self._values:
-                return False
-            return True
-
-
-    info  = []
-
-    info.append(("""\
-    #**************************************************************************#
-    #*                      SIMULATION MODE AND TIME-STEP                     *#
-    #*                                                                        *#
-    #**************************************************************************#
-    """,))
-
-    info.append(
-        ("SIM_MODE",
-         """\
-         # Simulation mode (1, 2, 3, 4)
-         # - 1 Gyro-orbit
-         # - 2 Guiding center
-         # - 3 Hybrid
-         # - 4 Magnetic field lines
-         """,
-         3, Valid(int, values=[1,2,3,4]))
-    )
-    info.append(
-        ("ENABLE_ADAPTIVE",
-         """\
-         # Use adaptive time-step (0, 1)
-         # This option is used only if SIM_MODE = 2 or 3. Gyro-orbit
-         # simulations are always done with fixed time-step and magnetic field line
-         # simulations with adaptive time-step.
-         # - 0 Use fixed time-step
-         # - 1 Use adaptive time-step
-         """,
-         1, Valid(int, values=[0,1]))
-    )
-    info.append(
-        ("RECORD_MODE",
-         """\
-         # Record GOs as GCs in diagnostics (0, 1)
-         # - 0 Record GOs as GOs
-         # - 1 Record GOs as GCs
-         """,
-         0, Valid(int, values=[0,1]))
-    )
-    info.append(
-        ("FIXEDSTEP_USE_USERDEFINED",
-         """\
-         # Define fixed time-step value explicitly (0,1)
-         # Note: The adaptive scheme uses fixed time-step value as an initial step.
-         # - 0 Calculate time-step from FIXEDSTEP_NSTEPS_PER_GYROTIME
-         # - 1 Use opt.opt.FIXEDSTEP_USERDEFINED as a time-step
-         """,
-         0, Valid(int, values=[0,1]))
-    )
-    info.append(
-        ("FIXEDSTEP_USERDEFINED",
-         """\
-         # User-defined time-step [s]
-         """,
-         1e-8, Valid(float, range=[1e-14, 1e0]))
-    )
-    info.append(
-        ("FIXEDSTEP_GYRODEFINED",
-         """\
-         # Time-step is 2pi / ( gyrofrequency * N ) where N is this parameter
-         """,
-         20, Valid(int, range=[1, 1000]))
-    )
-    info.append(
-        ("ADAPTIVE_TOL_ORBIT",
-         """\
-         # Relative error tolerance for orbit following in adaptive scheme
-         """,
-         1e-8, Valid(float, range=[1e-12, 1e0]))
-    )
-    info.append(
-        ("ADAPTIVE_TOL_CCOL",
-         """\
-         # Relative error tolerance for Coulomb collisions in adaptive scheme
-         """,
-         1e-1, Valid(float, range=[1e-12, 1e0]))
-    )
-    info.append(
-        ("ADAPTIVE_MAX_DRHO",
-         """\
-         # Maximum allowed change in rho during one time-step in adaptive scheme
-         """,
-         0.1, Valid(float, range=[1e-5, 1e0]))
-    )
-    info.append(
-        ("ADAPTIVE_MAX_DPHI",
-         """\
-         # Maximum allowed change in phi during one time-step in adaptive scheme
-         """,
-         2, Valid(float, range=[1e-5, 1e2]))
-    )
-
-    info.append(("""\
-    #**************************************************************************#
-    #*                             END CONDITIONS                             *#
-    #*                                                                        *#
-    #**************************************************************************#
-    """,))
-
-    info.append(
-        ("ENDCOND_SIMTIMELIM",
-         """\
-         # Terminate when marker time exceeds ENDCOND_LIM_SIMTIME or when marker
-         # time has advanced ENDCOND_MAX_MILEAGE in a simulation. In other
-         # words, marker is terminated if t > ENDCOND_MAX_MILEAGE or
-         # t0 + t > ENDCOND_LIM_SIMTIME where t0 is marker's initial time and t
-         # the time it has been simulated. Note that if time is reversed, the
-         # simulation is instead terminated when t0 + t < ENDCOND_LIM_SIMTIME.
-         # See also ENDCOND_CPUTIMELIM.
-         """,
-         1, Valid(int, values=[0,1]))
-    )
-    info.append(
-        ("ENDCOND_CPUTIMELIM",
-         """\
-         # Terminate marker when the computer has spent ENDCOND_MAX_CPUTIME
-         # amount of real time to simulate it. This limit should be rarely used
-         # as its intended use is in debugging to stop markers stuck in a loop.
-         """,
-         1, Valid(int, values=[0,1]))
-    )
-    info.append(
-        ("ENDCOND_RHOLIM",
-         """\
-         # Terminate if marker goes outside given rho boundaries
-         # rho boundaries are defined by ENDCOND_MAX_RHO and ENDCOND_MAX_RHO.
-         """,
-         0, Valid(int, values=[0,1]))
-    )
-    info.append(
-        ("ENDCOND_ENERGYLIM",
-         """\
-         # Terminate when marker energy is below a user-specified value
-         # The user specified values are ENDCOND_MIN_ENERGY and
-         # ENDCOND_MIN_ENERGY_TIMES_THERMAL. Marker is terminated when either
-         # of these limits is reached.
-         """,
-         1, Valid(int, values=[0,1]))
-    )
-    info.append(
-        ("ENDCOND_WALLHIT",
-         """\
-         # Terminate when marker impacts wall
-         """,
-         1, Valid(int, values=[0,1]))
-    )
-    info.append(
-        ("ENDCOND_MAXORBS",
-         """\
-         # Terminate when marker has completed user-specified number of orbits
-         # Limit ENDCOND_MAX_TOROIDALORBS is used for a number of toroidal
-         # and ENDCOND_MAX_POLOIDALORBS for poloidal orbits.
-         # 1 : Marker is terminated when either of these limits is reached.
-         # 2 : Marker is terminated when both limits are reached.
-         """,
-         0, Valid(int, values=[0,1]))
-    )
-    info.append(
-        ("ENDCOND_NEUTRALIZED",
-         """\
-         # Terminate when marker is neutralized
-         """,
-         0, Valid(int, values=[0,1]))
-    )
-    info.append(
-        ("ENDCOND_IONIZED",
-         """\
-         # Terminate when marker is ionized
-         """,
-         0, Valid(int, values=[0,1]))
-    )
-    info.append(
-        ("ENDCOND_LIM_SIMTIME",
-         """\
-         # Time when the simulation stops [s]
-         """,
-         1, Valid(float, range=[-np.inf, np.inf]))
-    )
-    info.append(
-        ("ENDCOND_MAX_MILEAGE",
-         """\
-         # The maximum amount of time this marker is simulated [s]
-         """,
-         1, Valid(float, range=[0, np.inf]))
-    )
-    info.append(
-        ("ENDCOND_MAX_CPUTIME",
-         """\
-         # Maximum cpu time [s]
-         """,
-         3600, Valid(float, range=[0, 365*24*60*60]))
-    )
-    info.append(
-        ("ENDCOND_MAX_RHO",
-         """\
-         # Maximum rho value
-         """,
-         2, Valid(float, range=[0, 1e2]))
-    )
-    info.append(
-        ("ENDCOND_MIN_RHO",
-         """\
-         # Minimum rho value
-         """,
-         0, Valid(float, range=[0, 1e2]))
-    )
-    info.append(
-        ("ENDCOND_MIN_ENERGY",
-         """\
-         # Minimum energy [eV]
-         """,
-         1e3, Valid(float, range=[0, 1e12]))
-    )
-    info.append(
-        ("ENDCOND_MIN_THERMAL",
-         """\
-         # Minimum energy limit is local ion thermal energy times this value
-         """,
-         2, Valid(float, range=[0, 1e12]))
-    )
-    info.append(
-        ("ENDCOND_MAX_TOROIDALORBS",
-         """\
-         # Maximum number of toroidal orbits
-         """,
-         100, Valid(int, range=[0, 1e6]))
-    )
-    info.append(
-        ("ENDCOND_MAX_POLOIDALORBS",
-         """\
-         # Maximum number of poloidal orbits
-         """,
-         100, Valid(float, range=[0, 1e6]))
-    )
-
-    info.append(("""\
-    #**************************************************************************#
-    #*                               PHYSICS                                  *#
-    #*                                                                        *#
-    #**************************************************************************#
-    """,))
-
-    info.append(
-        ("ENABLE_ORBIT_FOLLOWING",
-         """\
-         # Trace markers in an electromagnetic field
-         """,
-         1, Valid(int, values=[0,1]))
-    )
-    info.append(
-        ("ENABLE_COULOMB_COLLISIONS",
-         """\
-         # Markers experience Coulomb collisions with background plasma
-         """,
-         1, Valid(int, values=[0,1]))
-    )
-    info.append(
-        ("ENABLE_MHD",
-         """\
-         # Include MHD perturbations to orbit-following
-         """,
-         0, Valid(int, values=[0,1]))
-    )
-    info.append(
-        ("ENABLE_ATOMIC",
-         """\
-         # Markers can undergo atomic reactions with background plasma
-         """,
-         0, Valid(int, values=[0,1]))
-    )
-    info.append(
-        ("DISABLE_FIRSTORDER_GCTRANS",
-         """\
-         # Disable first order guiding center transformation in velocity space
-         """,
-         0, Valid(int, values=[0,1]))
-    )
-    info.append(
-        ("DISABLE_ENERGY_CCOLL",
-         """\
-         # Disable guiding center energy collisions
-         """,
-         0, Valid(int, values=[0,1]))
-    )
-    info.append(
-        ("DISABLE_PITCH_CCOLL",
-         """\
-         # Disable guiding center pitch collisions
-         """,
-         0, Valid(int, values=[0,1]))
-    )
-    info.append(
-        ("DISABLE_GCDIFF_CCOLL",
-         """\
-         # Disable guiding center spatial diffusion
-         """,
-         0, Valid(int, values=[0,1]))
-    )
-    info.append(
-        ("REVERSE_TIME",
-         """\
-         # Trace markers backwards in time. Collision operator isn't reversible,
-         # so disable collisions if this option is used. Also when tracing
-         # markers, the simulation stops when marker time is below
-         # ENDCOND_LIM_SIMTIME.
-         """,
-         0)
-    )
-
-    info.append(("""\
-    #**************************************************************************#
-    #*                            DISTRIBUTIONS                               *#
-    #*                                                                        *#
-    #**************************************************************************#
-    """,))
-
-    info.append(
-        ("ENABLE_DIST_5D",
-         """\
-         # Collect distribution histogram in [R, phi, z, ppa, ppe, t, q]
-         # The coordinates are
-         #   - R   major radius
-         #   - phi toroidal angle
-         #   - z   z-coordinate
-         #   - ppa momentum component parallel to magnetic field
-         #   - ppe momentum component perpendicular to magnetic field
-         #   - t   time
-         #   - q   charge
-         """,
-         1, Valid(int, values=[0,1]))
-    )
-    info.append(
-        ("ENABLE_DIST_6D",
-         """\
-         # Collect distribution histogram in [R, phi, z, pR, pphi, pz, t, q]
-         # The coordinates are
-         #    - R    major radius
-         #    - phi  toroidal angle
-         #    - z    z-coordinate
-         #    - pR   momentum R-component
-         #    - pphi momentum phi-component
-         #    - pz   momentum z-component
-         #    - t    time
-         #    - q    charge
-         """,
-         1, Valid(int, values=[0,1]))
-    )
-    info.append(
-        ("ENABLE_DIST_RHO5D",
-         """\
-         # Collect distribution histogram in [rho, pol, phi, ppa, ppe, t, q]
-         # The coordinates are
-         #    - rho  flux surface
-         #    - pol  poloidal angle
-         #    - phi  toroidal angle
-         #    - z    z-coordinate
-         #    - ppa  momentum component parallel to magnetic field
-         #    - ppe  momentum component perpendicular to magnetic field
-         #    - t    time
-         #    - q    charge
-         """,
-         1, Valid(int, values=[0,1]))
-    )
-    info.append(
-        ("ENABLE_DIST_RHO6D",
-         """\
-         # Collect distribution histogram in [rho, pol, phi, pR, pphi, pz, t, q]
-         # The coordinates are
-         #    - rho  flux surface
-         #    - pol  poloidal angle
-         #    - phi  toroidal angle
-         #    - z    z-coordinate
-         #    - pR   momentum R-component
-         #    - pphi momentum phi-component
-         #    - pz   momentum z-component
-         #    - t    time
-         #    - q    charge
-         """,
-         1, Valid(int, values=[0,1]))
-    )
-    info.append(
-        ("DIST_MIN_R",
-         """\
-         # Minimum bin edge for major R coordinate [m]
-         """,
-         0.1, Valid(float, range=[0.01, 1e2]))
-    )
-    info.append(
-        ("DIST_MAX_R",
-         """\
-         # Maximum bin edge for R coordinate [m]
-         """,
-         10, Valid(float, range=[0.01, 1e2]))
-    )
-    info.append(
-        ("DIST_NBIN_R",
-         """\
-         # Number of bins the interval [DIST_MIN_R, DIST_MAX_R] is divided to
-         """,
-         10, Valid(int, range=[1, 1e6]))
-    )
-    info.append(
-        ("DIST_MIN_PHI",
-         """\
-         # Minimum bin edge for phi coordinate [deg]
-         """,
-         0, Valid(float, range=[0, 360]))
-    )
-    info.append(
-        ("DIST_MAX_PHI",
-         """\
-         # Maximum bin edge for phi coordinate [deg]
-         """,
-         360, Valid(float, range=[0, 360]))
-    )
-    info.append(
-        ("DIST_NBIN_PHI",
-         """\
-         # Number of bins the interval [DIST_MIN_phi, DIST_MAX_phi] is divided to
-         """,
-         10, Valid(int, range=[1, 1e6]))
-    )
-    info.append(
-        ("DIST_MIN_Z",
-         """\
-         # Minimum bin edge for z coordinate [m]
-         """,
-         -5, Valid(float, range=[-1e2, 1e2]))
-    )
-    info.append(
-        ("DIST_MAX_Z",
-         """\
-         # Maximum bin edge for z coordinate [m]
-         """,
-         5, Valid(float, range=[-1e2, 1e2]))
-    )
-    info.append(
-        ("DIST_NBIN_Z",
-         """\
-         # Number of bins the interval [DIST_MIN_z, DIST_MAX_z] is divided to
-         """,
-         10, Valid(int, range=[1, 1e6]))
-    )
-    info.append(
-        ("DIST_MIN_RHO",
-         """\
-         # Minimum bin edge for rho coordinate
-         """,
-         0, Valid(float, range=[0, 1e1]))
-    )
-    info.append(
-        ("DIST_MAX_RHO",
-         """\
-         # Maximum bin edge for rho coordinate
-         """,
-         2, Valid(float, range=[0, 1e1]))
-    )
-    info.append(
-        ("DIST_NBIN_RHO",
-         """\
-         # Number of bins the interval [DIST_MIN_rho, DIST_MAX_rho] is divided to
-         """,
-         10, Valid(int, range=[1, 1e6]))
-    )
-    info.append(
-        ("DIST_MIN_THETA",
-         """\
-         # Minimum bin edge for poloidal angle coordinate [deg]
-         """,
-         0, Valid(float, range=[0, 360]))
-    )
-    info.append(
-        ("DIST_MAX_THETA",
-         """\
-         # Maximum bin edge for poloidal angle coordinate [deg]
-         """,
-         360, Valid(float, range=[0, 360]))
-    )
-    info.append(
-        ("DIST_NBIN_THETA",
-         """\
-         # Number of bins the interval [DIST_MIN_THETA, DIST_MAX_THETA] is divided to
-         """,
-         10, Valid(int, range=[1, 1e6]))
-    )
-    info.append(
-        ("DIST_MIN_PPA",
-         """\
-         # Minimum bin edge for ppa coordinate [kg m/s]
-         """,
-         -7e-20, Valid(float, range=[-7e-18, 7e-18]))
-    )
-    info.append(
-        ("DIST_MAX_PPA",
-         """\
-         # Maximum bin edge for ppa coordinate [kg m/s]
-         """,
-         7e-20, Valid(float, range=[-7e-18, 7e-18]))
-    )
-    info.append(
-        ("DIST_NBIN_PPA",
-         """\
-         # Number of bins the interval [DIST_MIN_PPA, DIST_MAX_PPA] is divided to
-         """,
-         10, Valid(int, range=[1, 1e6]))
-    )
-    info.append(
-        ("DIST_MIN_PPE",
-         """\
-         # Minimum bin edge for ppe coordinate [kg m/s]
-         """,
-         0, Valid(float, range=[0, 7e-18]))
-    )
-    info.append(
-        ("DIST_MAX_PPE",
-         """\
-         # Maximum bin edge for ppe coordinate [kg m/s]
-         """,
-         7e-20, Valid(float, range=[0, 7e-18]))
-    )
-    info.append(
-        ("DIST_NBIN_PPE",
-         """\
-         # Number of bins the interval [DIST_MIN_PPE, DIST_MAX_PPE] is divided to
-         """,
-         10, Valid(int, range=[1, 1e6]))
-    )
-    info.append(
-        ("DIST_MIN_PR",
-         """\
-         # Minimum bin edge for pR coordinate [kg m/s]
-         """,
-         0, Valid(float, range=[-7e-18, 7e-18]))
-    )
-    info.append(
-        ("DIST_MAX_PR",
-         """\
-         # Maximum bin edge for pR coordinate [kg m/s]
-         """,
-         7e-20, Valid(float, range=[-7e-18, 7e-18]))
-    )
-    info.append(
-        ("DIST_NBIN_PR",
-         """\
-         # Number of bins the interval [DIST_MIN_PR, DIST_MAX_PR] is divided to
-         """,
-         10, Valid(int, range=[1, 1e6]))
-    )
-    info.append(
-        ("DIST_MIN_PPHI",
-         """\
-         # Minimum bin edge for pphi coordinate [kg m/s]
-         """,
-         0, Valid(float, range=[-7e-18, 7e-18]))
-    )
-    info.append(
-        ("DIST_MAX_PPHI",
-         """\
-         # Maximum bin edge for pphi coordinate [kg m/s]
-         """,
-         7e-20, Valid(float, range=[-7e-18, 7e-18]))
-    )
-    info.append(
-        ("DIST_NBIN_PPHI",
-         """\
-         # Number of bins the interval [DIST_MIN_PPHI, DIST_MAX_PPHI] is divided to
-         """,
-         10, Valid(int, range=[1, 1e6]))
-    )
-    info.append(
-        ("DIST_MIN_PZ",
-         """\
-         # Minimum bin edge for pz coordinate [kg m/s]
-         """,
-         0, Valid(float, range=[-7e-18, 7e-18]))
-    )
-    info.append(
-        ("DIST_MAX_PZ",
-         """\
-         # Maximum bin edge for pz coordinate [kg m/s]
-         """,
-         7e-20, Valid(float, range=[-7e-18, 7e-18]))
-    )
-    info.append(
-        ("DIST_NBIN_PZ",
-         """\
-         # Number of bins the interval [DIST_MIN_PZ, DIST_MAX_PZ] is divided to
-         """,
-         10, Valid(int, range=[1, 1e6]))
-    )
-    info.append(
-        ("DIST_MIN_TIME",
-         """\
-         # Minimum bin edge for time coordinate [s]
-         """,
-         0, Valid(float, range=[0, 1e2]))
-    )
-    info.append(
-        ("DIST_MAX_TIME",
-         """\
-         # Maximum bin edge for time coordinate [s]
-         """,
-         1, Valid(float, range=[0, 1e2]))
-    )
-    info.append(
-        ("DIST_NBIN_TIME",
-         """\
-         # Number of bins the interval [DIST_MIN_TIME, DIST_MAX_TIME] is divided to
-         """,
-         1, Valid(int, range=[1, 1e6]))
-    )
-    info.append(
-        ("DIST_MIN_CHARGE",
-         """\
-         # Minimum bin edge for charge coordinate [e]
-         """,
-         -100, Valid(int, range=[-1e6, 1e6]))
-    )
-    info.append(
-        ("DIST_MAX_CHARGE",
-         """\
-         # Maximum bin edge for charge coordinate [e]
-         """,
-         100, Valid(int, range=[-1e6, 1e6]))
-    )
-    info.append(
-        ("DIST_NBIN_CHARGE",
-         """\
-         # Number of bins the interval [DIST_MIN_CHARGE, DIST_MAX_CHARGE] is divided to
-         """,
-         1, Valid(int, range=[1, 1e6]))
-    )
-
-    info.append(("""\
-    #**************************************************************************#
-    #*                             ORBIT WRITE                                *#
-    #*                                                                        *#
-    #**************************************************************************#
-    """,))
-
-    info.append(
-        ("ENABLE_ORBITWRITE",
-         """\
-         # Enable diagnostics that store marker orbit
-         #    - 0 Marker orbit diagnostics are not collected
-         #    - 1 Marker orbit diagnostics are collected
-         """,
-         1, Valid(int, values=[0,1]))
-    )
-    info.append(
-        ("ORBITWRITE_MODE",
-         """\
-         # What kind of marker orbit diagnostics are collected
-         # These are only used if ENABLE_ORBITWRITE is active.
-         #    - 0 When marker crosses a plane (Poincare-plot)
-         #    - 1 Between given time intervals
-         """,
-         1, Valid(int, values=[0,1]))
-    )
-    info.append(
-        ("ORBITWRITE_NPOINT",
-         """\
-         # Maximum number of points (per marker) to be written
-         # If this number is exceeded when marker is being simulated, the oldest
-         # points will be replaced as long as the simulation continues. Thus,
-         # this parameter is effectively the number of marker's last positions
-         # that are stored.
-         """,
-         10, Valid(float, range=[-1e2, 1e2]))
-    )
-    info.append(
-        ("ORBITWRITE_POLOIDALANGLES",
-         """\
-         # Poloidal angles of toroidal planes where toroidal plots are collected
-         # Used when ENABLE_ORBITWRITE = 1 and ORBITWRITE_MODE = 0.
-         """,
-         [0, 180], Valid(float, range=[-1, 360], islist=True))
-    )
-    info.append(
-        ("ORBITWRITE_TOROIDALANGLES",
-         """\
-         # Toroidal angles of poloidal planes where poloidal plots are collected
-         # Used when ENABLE_ORBITWRITE = 1 and ORBITWRITE_MODE = 0.
-         """,
-         [0, 180], Valid(float, range=[-1, 360], islist=True))
-    )
-    info.append(
-        ("ORBITWRITE_RADIALDISTANCES",
-         """\
-         # Minor radius coordinate where radial plots are collected
-         # Used when ENABLE_ORBITWRITE = 1 and ORBITWRITE_MODE = 0.
-         """,
-         -1, Valid(float, range=[-1, 1e1]))
-    )
-    info.append(
-        ("ORBITWRITE_INTERVAL",
-         """\
-         # Time interval for writing marker state [s]
-         # Used when ENABLE_ORBITWRITE = 1 and ORBITWRITE_MODE = 1.
-         """,
-         1e-8, Valid(float, range=[0, 1e0]))
-    )
-
-    info.append(("""\
-    #**************************************************************************#
-    #*                         Transport coefficient                          *#
-    #*                                                                        *#
-    #**************************************************************************#
-    """,))
-    info.append(
-        ("ENABLE_TRANSCOEF",
-         """\
-         # Enable evaluation of transport coefficients.
-         #    - 0 Transport coefficients are not collected
-         #    - 1 Transport coefficients are collected
-         """,
-         0, Valid(int, values=[0,1]))
-    )
-    info.append(
-        ("TRANSCOEF_INTERVAL",
-         """\
-         # Time interval for recording data points. The data points are recorded
-         # outer mid-plane crossing if this interval has passed from the
-         # previous recording.
-         """,
-         0, Valid(float, range=[0, 1e2]))
-    )
-    info.append(
-        ("TRANSCOEF_NAVG",
-         """\
-         # Number of subsequent data points that are averaged before calculating
-         # coefficients to reduce noise.
-         """,
-         5, Valid(int, range=[1, 1e3]))
-    )
-    info.append(
-        ("TRANSCOEF_RECORDRHO",
-         """\
-         # Record coefficients in terms of normalized poloidal flux instead of
-         # meters.
-         """,
-         0, Valid(int, values=[0, 1]))
-    )
-
-    cleaned = []
-    for namecmtval in info:
-        if len(namecmtval) == 1:
-            cleaned.append((textwrap.dedent(namecmtval[0]),))
-            continue
-
-        cleaned.append((namecmtval[0],
-                        textwrap.dedent(namecmtval[1]),
-                        namecmtval[2], namecmtval[3]))
-
-    return cleaned
-
-
-def generateopt(clean=False):
-    """
-    Get default option parameter names and values as a dictionary
->>>>>>> 46da8ca7
 
                 data = data.astype("f8")
                 d = g.create_dataset(param, (data.size,), data=data)

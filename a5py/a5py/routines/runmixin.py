--- conflicted
+++ resolved
@@ -19,13 +19,8 @@
 
 import a5py.routines.plotting as a5plt
 import a5py.wall as wall
-<<<<<<< HEAD
-    
-from a5py.ascot5io import Marker, State, Orbits
-=======
 from a5py.ascot5io import Marker, State, Orbits, Dist
 from a5py.ascot5io.dist import DistMoment
->>>>>>> 7d0cc52f
 
 class RunMixin():
     """Class with methods to access and plot orbit and state data.

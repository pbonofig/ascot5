--- conflicted
+++ resolved
@@ -58,7 +58,6 @@
  * initialized.
  *
  * @param fn name of the HDF5 file.
-<<<<<<< HEAD
  * @param bfield  flag for initializing magnetic field.
  * @param efield  flag for initializing electric field.
  * @param plasma  flag for initializing plasma data.
@@ -69,20 +68,8 @@
  *
  * @return zero if initialization succeeded.
  */
-int libascot_init(char* fn, int bfield, int efield, int plasma, int wall,
-                  int neutral, int boozer, int mhd) {
-=======
- * @param bfield QID for initializing magnetic field.
- * @param efield QID for initializing electric field.
- * @param plasma QID for initializing plasma data.
- * @param wall QID for initializing wall data.
- * @param neutral QID for initializing neutral data.
- *
- * @return zero if initialization succeeded.
- */
 int libascot_init(char* fn, char* bfield, char* efield, char* plasma,
-                  char* wall, char* neutral) {
->>>>>>> e5922be1
+                  char* wall, char* neutral, char* boozer, char* mhd) {
     hdf5_init();
     hid_t f = hdf5_open(fn);
     if(f < 0) {
@@ -178,21 +165,13 @@
 /**
  * @brief Free input data.
  *
-<<<<<<< HEAD
- * @param bfield  flag for initializing magnetic field.
- * @param efield  flag for initializing electric field.
- * @param plasma  flag for initializing plasma data.
- * @param wall    flag for initializing wall data.
- * @param neutral flag for initializing neutral data.
- * @param boozer  flag for initializing boozer data.
- * @param mhd     flag for initializing mhd data.
-=======
  * @param bfield flag for freeing magnetic field.
  * @param efield flag for freeing electric field.
  * @param plasma flag for freeing plasma data.
  * @param wall flag for freeing wall data.
  * @param neutral flag for freeing neutral data.
->>>>>>> e5922be1
+ * @param boozer  flag for freeing boozer data.
+ * @param mhd     flag for freeing mhd data.
  */
 int libascot_free(int bfield, int efield, int plasma, int wall, int neutral,
                   int boozer, int mhd) {

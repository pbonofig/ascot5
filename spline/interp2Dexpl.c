/**
 * @file interp2Dexpl.c
 * @brief Bicubic spline interpolation in explicit form
 */
#include <stdlib.h>
#include <math.h>
#include "../ascot5.h"
#include "interp.h"
#include "spline.h"

/**
 * @brief Calculate bicubic spline interpolation coefficients for scalar 2D data
 *
 * This function calculates the bicubic spline interpolation coefficients and
 * stores them in a pre-allocated array. Explicit cofficients are calculated.
 *
 * For each data point four coefficients are stored for spline-interpolation.
 *
 * @param c allocated array of length n_y*n_x*16 to store the coefficients
 * @param f 2D data to be interpolated
 * @param n_x number of data points in the x direction
 * @param n_y number of data points in the y direction
 * @param bc_x boundary condition for x axis (0) natural (1) periodic
 * @param bc_y boundary condition for y axis (0) natural (1) periodic
 * @param x_min minimum value of the x axis
 * @param x_max maximum value of the x axis
 * @param y_min minimum value of the y axis
 * @param y_max maximum value of the y axis
 *
 * @return zero if initialization succeeded
 */
int interp2Dexpl_init_coeff(real* c, real* f,
                            int n_x, int n_y, int bc_x, int bc_y,
                            real x_min, real x_max,
                            real y_min, real y_max) {

    /* Allocate helper quantities */
    real* f_x = malloc(n_x*sizeof(real));
    real* f_y = malloc(n_y*sizeof(real));
    real* c_x = malloc((n_x-1*(bc_x==NATURALBC))*NSIZE_EXPL1D*sizeof(real));
    real* c_y = malloc((n_y-1*(bc_y==NATURALBC))*NSIZE_EXPL1D*sizeof(real));
    int i_ct;

    if(f_x == NULL || f_y == NULL || c_x == NULL || c_y == NULL) {
        return 1;
    }

    /* Calculate bicubic spline surface coefficients. For each grid cell
       (i_x, i_y), there are 16 coefficients, one for each variable product
       dx^p_x*dy^p_y in the evaluation formula, where p_x, p_y = 0, 1, 2, 3. */

    /* Cubic spline along x for each y, using f values to get a total of four
       coefficients */
    for(int i_y=0; i_y<n_y; i_y++) {
        for(int i_x=0; i_x<n_x; i_x++) {
            f_x[i_x] = f[i_y*n_x+i_x];
        }
        splineexpl(f_x, n_x, bc_x, c_x);
        for(int i_x=0; i_x<n_x-1; i_x++) {
            for(int i_c=0; i_c<4; i_c++) {
                c[i_y*n_x*16+i_x*16+i_c] = c_x[i_x*4+i_c];
            }
        }
    }

    /* Four cubic splines along y for each x, using the above calculated four
       coefficient values to get a total of 16 coefficients */
    for(int i_x=0; i_x<n_x-1; i_x++) {
        for(int i_s=0; i_s<4; i_s++) {
            for(int i_y=0; i_y<n_y; i_y++) {
                f_y[i_y] = c[i_y*n_x*16+i_x*16+i_s];
            }
            splineexpl(f_y, n_y, bc_y, c_y);
            for(int i_y=0; i_y<n_y-1; i_y++) {
                i_ct = 0;
                for(int i_c=i_s; i_c<16; i_c=i_c+4) {
                    c[i_y*n_x*16+i_x*16+i_c] = c_y[i_y*4+i_ct];
                    i_ct++;
                }
            }
        }
    }

    /* Free allocated memory */
    free(f_x);
    free(f_y);
    free(c_x);
    free(c_y);

    return 0;
}

/**
 * @brief Initialize a bicubic spline
 *
 * @param str pointer to spline to be initialized
 * @param c array where coefficients are stored
 * @param n_x number of data points in the x direction
 * @param n_y number of data points in the y direction
 * @param bc_x boundary condition for x axis
 * @param bc_y boundary condition for y axis
 * @param x_min minimum value of the x axis
 * @param x_max maximum value of the x axis
 * @param y_min minimum value of the y axis
 * @param y_max maximum value of the y axis
 */
void interp2Dexpl_init_spline(interp2D_data* str, real* c,
                              int n_x, int n_y, int bc_x, int bc_y,
                              real x_min, real x_max,
                              real y_min, real y_max) {

    /* Calculate grid intervals. For periodic boundary condition, grid maximum
       value and the last data point are not the same. Take this into account
       in grid intervals. */
    real x_grid = (x_max - x_min) / ( n_x - 1 * (bc_x == NATURALBC) );
    real y_grid = (y_max - y_min) / ( n_y - 1 * (bc_y == NATURALBC) );

    /* Initialize the interp2D_data struct */
    str->n_x    = n_x;
    str->n_y    = n_y;
    str->bc_x   = bc_x;
    str->bc_y   = bc_y;
    str->x_min  = x_min;
    str->x_max  = x_max;
    str->x_grid = x_grid;
    str->y_min  = y_min;
    str->y_max  = y_max;
    str->y_grid = y_grid;
    str->c      = c;
}

/**
 * @brief Evaluate interpolated value of 2D scalar field
 *
 * This function evaluates the interpolated value of a 2D scalar field using
 * bicubic spline interpolation coefficients of the explicit form.
 *
 * @param f variable in which to place the evaluated value
 * @param str data struct for data interpolation
 * @param x x-coordinate
 * @param y y-coordinate
 *
 * @return zero on success and one if (x,y) point is outside the domain.
 */
<<<<<<< HEAD
a5err interp2Dexpl_eval_B(real* B, interp2D_data* str, real r, real z) {
    int i_r = (r-str->r_min)/str->r_grid;
    real dr = (r-(str->r_min+i_r*str->r_grid))/str->r_grid;
    real dr2 = dr*dr;
    real dr3 = dr2*dr;
    int i_z = (z-str->z_min)/str->z_grid;
    real dz = (z-(str->z_min+i_z*str->z_grid))/str->z_grid;
    real dz2 = dz*dz;
    real dz3 = dz2*dz;
    int n = i_z*str->n_r*16+i_r*16;
=======
int interp2Dexpl_eval_f(real* f, interp2D_data* str, real x, real y) {

    /* Make sure periodic coordinates are within [min, max] region. */
    if(str->bc_x == PERIODICBC) {
        x = fmod(x - str->x_min, str->x_max - str->x_min) + str->x_min;
        x = x + (x < str->x_min) * (str->x_max - str->x_min);
    }
    if(str->bc_y == PERIODICBC) {
        y = fmod(y - str->y_min, str->y_max - str->y_min) + str->y_min;
        y = y + (y < str->y_min) * (str->y_max - str->y_min);
    }

    /* Index for x variable. The -1 needed at exactly grid end. */
    int i_x = (x-str->x_min)/str->x_grid - 1*(x==str->x_max);
    /* Normalized x coordinate in current cell */
    real dx = (x-(str->x_min+i_x*str->x_grid))/str->x_grid;
    /* Helper variables */
    real dx2 = dx*dx;
    real dx3 = dx2*dx;

    /* Index for y variable. The -1 needed at exactly grid end. */
    int i_y = (y-str->y_min)/str->y_grid - 1*(y==str->y_max);
    /* Normalized y coordinate in current cell */
    real dy = (y-(str->y_min+i_y*str->y_grid))/str->y_grid;
    /* Helper variables */
    real dy2 = dy*dy;
    real dy3 = dy2*dy;

    int n = i_y*str->n_x*16+i_x*16; /* Index jump to cell */
>>>>>>> b09ce228

    int err = 0;

    /* Check that the coordinate is within the domain. */
    if( str->bc_x == NATURALBC && (x < str->x_min || x > str->x_max) ) {
        err = 1;
    }
    if( str->bc_y == NATURALBC && (y < str->y_min || y > str->y_max) ) {
        err = 1;
    }

    if(!err) {
        *f =
                str->c[n+ 0]+dx*str->c[n+ 1]+dx2*str->c[n+ 2]+dx3*str->c[n+ 3]
            +dy*(
                str->c[n+ 4]+dx*str->c[n+ 5]+dx2*str->c[n+ 6]+dx3*str->c[n+ 7])
            +dy2*(
                str->c[n+ 8]+dx*str->c[n+ 9]+dx2*str->c[n+10]+dx3*str->c[n+11])
            +dy3*(
                str->c[n+12]+dx*str->c[n+13]+dx2*str->c[n+14]+dx3*str->c[n+15]);
    }

    return err;
}

/**
 * @brief Evaluate interpolated value and 1st and 2nd derivatives of 2D field
 *
 * This function evaluates the interpolated value of a 2D scalar field and
 * its 1st and 2nd derivatives using bicubic spline interpolation coefficients
 * of the explicit form.
 *
 * The evaluated  values are returned in an array with following elements:
 * - f_df[0] = f
 * - f_df[1] = f_x
 * - f_df[2] = f_y
 * - f_df[3] = f_xx
 * - f_df[4] = f_yy
 * - f_df[5] = f_xy
 *
 * @param f_df array in which to place the evaluated values
 * @param str data struct for data interpolation
 * @param x x-coordinate
 * @param y y-coordinate
 */
<<<<<<< HEAD
a5err interp2Dexpl_eval_dB(real* B_dB, interp2D_data* str, real r, real z) {
    int i_r = (r-str->r_min)/str->r_grid;
    real dr = (r-(str->r_min+i_r*str->r_grid))/str->r_grid;
    real dr2 = dr*dr;
    real dr3 = dr2*dr;
    real rgi = 1.0/str->r_grid;
    int i_z = (z-str->z_min)/str->z_grid;
    real dz = (z-(str->z_min+i_z*str->z_grid))/str->z_grid;
    real dz2 = dz*dz;
    real dz3 = dz2*dz;
    real zgi = 1.0/str->z_grid;
    int n = i_z*str->n_r*16+i_r*16;
=======
int interp2Dexpl_eval_df(real* f_df, interp2D_data* str, real x, real y) {

    /* Make sure periodic coordinates are within [min, max] region. */
    if(str->bc_x == PERIODICBC) {
        x = fmod(x - str->x_min, str->x_max - str->x_min) + str->x_min;
        x = x + (x < str->x_min) * (str->x_max - str->x_min);
    }
    if(str->bc_y == PERIODICBC) {
        y = fmod(y - str->y_min, str->y_max - str->y_min) + str->y_min;
        y = y + (y < str->y_min) * (str->y_max - str->y_min);
    }

    /* Index for x variable. The -1 needed at exactly grid end. */
    int i_x = (x-str->x_min)/str->x_grid - 1*(x==str->x_max);
    /* Normalized x coordinate in current cell */
    real dx = (x-(str->x_min+i_x*str->x_grid))/str->x_grid;
    /* Helper variables */
    real dx2 = dx*dx;
    real dx3 = dx2*dx;
    real xgi = 1.0/str->x_grid;

    /* Index for y variable. The -1 needed at exactly grid end. */
    int i_y = (y-str->y_min)/str->y_grid - 1*(y==str->y_max);
    /* Normalized y coordinate in current cell */
    real dy = (y-(str->y_min+i_y*str->y_grid))/str->y_grid;
    /* Helper variables */
    real dy2 = dy*dy;
    real dy3 = dy2*dy;
    real ygi = 1.0/str->y_grid;

    int n = i_y*str->n_x*16+i_x*16; /* Index jump to cell */
>>>>>>> b09ce228

    int err = 0;

    /* Check that the coordinate is within the domain. */
    if( str->bc_x == NATURALBC && (x < str->x_min || x > str->x_max) ) {
        err = 1;
    }
    if( str->bc_y == NATURALBC && (y < str->y_min || y > str->y_max) ) {
        err = 1;
    }

    if(!err) {
        /* f */
        f_df[0] =
                str->c[n+ 0]+dx*str->c[n+ 1]+dx2*str->c[n+ 2]+dx3*str->c[n+ 3]
            +dy*(
                str->c[n+ 4]+dx*str->c[n+ 5]+dx2*str->c[n+ 6]+dx3*str->c[n+ 7])
            +dy2*(
                str->c[n+ 8]+dx*str->c[n+ 9]+dx2*str->c[n+10]+dx3*str->c[n+11])
            +dy3*(
                str->c[n+12]+dx*str->c[n+13]+dx2*str->c[n+14]+dx3*str->c[n+15]);

        /* df/dx */
        f_df[1] =
            xgi*(
                      str->c[n+ 1]+2*dx*str->c[n+ 2]+3*dx2*str->c[n+ 3]
                 +dy*(str->c[n+ 5]+2*dx*str->c[n+ 6]+3*dx2*str->c[n+ 7])
                +dy2*(str->c[n+ 9]+2*dx*str->c[n+10]+3*dx2*str->c[n+11])
                +dy3*(str->c[n+13]+2*dx*str->c[n+14]+3*dx2*str->c[n+15]));

        /* df/dy */
        f_df[2] =
            ygi*(
                         str->c[n+ 4]+dx *str->c[n+ 5]
                    +dx2*str->c[n+ 6]+dx3*str->c[n+ 7]
                +2*dy*(
                         str->c[n+ 8]+dx *str->c[n+ 9]
                    +dx2*str->c[n+10]+dx3*str->c[n+11])
                +3*dy2*(
                        str->c[n+12]+dx *str->c[n+13]
                    +dx2*str->c[n+14]+dx3*str->c[n+15]));

        /* d2f/dx2 */
        f_df[3] =
            xgi*xgi*(
                      2*str->c[n+ 2]+6*dx*str->c[n+ 3]
                 +dy*(2*str->c[n+ 6]+6*dx*str->c[n+ 7])
                +dy2*(2*str->c[n+10]+6*dx*str->c[n+11])
                +dy3*(2*str->c[n+14]+6*dx*str->c[n+15]));

        /* d2f/dy2 */
        f_df[4] =
            ygi*ygi*(
                2*(         str->c[n+ 8]+dx *str->c[n+ 9]
                       +dx2*str->c[n+10]+dx3*str->c[n+11])
                +6*dy*(     str->c[n+12]+dx *str->c[n+13]
                       +dx2*str->c[n+14]+dx3*str->c[n+15]));

        /* d2f/dydx */
        f_df[5] =
            xgi*ygi*(
                        str->c[n+ 5]+2*dx*str->c[n+ 6]+3*dx2*str->c[n+ 7]
                 +2*dy*(str->c[n+ 9]+2*dx*str->c[n+10]+3*dx2*str->c[n+11])
                +3*dy2*(str->c[n+13]+2*dx*str->c[n+14]+3*dx2*str->c[n+15]));
    }

    return err;
}<|MERGE_RESOLUTION|>--- conflicted
+++ resolved
@@ -142,19 +142,7 @@
  *
  * @return zero on success and one if (x,y) point is outside the domain.
  */
-<<<<<<< HEAD
-a5err interp2Dexpl_eval_B(real* B, interp2D_data* str, real r, real z) {
-    int i_r = (r-str->r_min)/str->r_grid;
-    real dr = (r-(str->r_min+i_r*str->r_grid))/str->r_grid;
-    real dr2 = dr*dr;
-    real dr3 = dr2*dr;
-    int i_z = (z-str->z_min)/str->z_grid;
-    real dz = (z-(str->z_min+i_z*str->z_grid))/str->z_grid;
-    real dz2 = dz*dz;
-    real dz3 = dz2*dz;
-    int n = i_z*str->n_r*16+i_r*16;
-=======
-int interp2Dexpl_eval_f(real* f, interp2D_data* str, real x, real y) {
+a5err interp2Dexpl_eval_f(real* f, interp2D_data* str, real x, real y) {
 
     /* Make sure periodic coordinates are within [min, max] region. */
     if(str->bc_x == PERIODICBC) {
@@ -183,7 +171,6 @@
     real dy3 = dy2*dy;
 
     int n = i_y*str->n_x*16+i_x*16; /* Index jump to cell */
->>>>>>> b09ce228
 
     int err = 0;
 
@@ -229,21 +216,7 @@
  * @param x x-coordinate
  * @param y y-coordinate
  */
-<<<<<<< HEAD
-a5err interp2Dexpl_eval_dB(real* B_dB, interp2D_data* str, real r, real z) {
-    int i_r = (r-str->r_min)/str->r_grid;
-    real dr = (r-(str->r_min+i_r*str->r_grid))/str->r_grid;
-    real dr2 = dr*dr;
-    real dr3 = dr2*dr;
-    real rgi = 1.0/str->r_grid;
-    int i_z = (z-str->z_min)/str->z_grid;
-    real dz = (z-(str->z_min+i_z*str->z_grid))/str->z_grid;
-    real dz2 = dz*dz;
-    real dz3 = dz2*dz;
-    real zgi = 1.0/str->z_grid;
-    int n = i_z*str->n_r*16+i_r*16;
-=======
-int interp2Dexpl_eval_df(real* f_df, interp2D_data* str, real x, real y) {
+a5err interp2Dexpl_eval_df(real* f_df, interp2D_data* str, real x, real y) {
 
     /* Make sure periodic coordinates are within [min, max] region. */
     if(str->bc_x == PERIODICBC) {
@@ -274,7 +247,6 @@
     real ygi = 1.0/str->y_grid;
 
     int n = i_y*str->n_x*16+i_x*16; /* Index jump to cell */
->>>>>>> b09ce228
 
     int err = 0;
 
